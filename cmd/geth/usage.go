// Copyright 2015 The go-ethereum Authors
// This file is part of go-ethereum.
//
// go-ethereum is free software: you can redistribute it and/or modify
// it under the terms of the GNU General Public License as published by
// the Free Software Foundation, either version 3 of the License, or
// (at your option) any later version.
//
// go-ethereum is distributed in the hope that it will be useful,
// but WITHOUT ANY WARRANTY; without even the implied warranty of
// MERCHANTABILITY or FITNESS FOR A PARTICULAR PURPOSE. See the
// GNU General Public License for more details.
//
// You should have received a copy of the GNU General Public License
// along with go-ethereum. If not, see <http://www.gnu.org/licenses/>.

// Contains the geth command usage template and generator.

package main

import (
	"io"
	"sort"

	"github.com/ethereum/go-ethereum/cmd/utils"
	"github.com/ethereum/go-ethereum/internal/debug"
	"github.com/ethereum/go-ethereum/internal/flags"
	cli "gopkg.in/urfave/cli.v1"
)

// AppHelpFlagGroups is the application flags, grouped by functionality.
var AppHelpFlagGroups = []flags.FlagGroup{
	{
		Name: "ETHEREUM",
		Flags: []cli.Flag{
			configFileFlag,
			utils.DataDirFlag,
			utils.AncientFlag,
			utils.KeyStoreDirFlag,
			utils.NoUSBFlag,
			utils.SmartCardDaemonPathFlag,
			utils.NetworkIdFlag,
			utils.GoerliFlag,
			utils.RinkebyFlag,
<<<<<<< HEAD
			utils.YoloV1Flag,
=======
			utils.YoloV2Flag,
>>>>>>> cc05b050
			utils.RopstenFlag,
			utils.SyncModeFlag,
			utils.ExitWhenSyncedFlag,
			utils.GCModeFlag,
			utils.TxLookupLimitFlag,
			utils.EthStatsURLFlag,
			utils.IdentityFlag,
			utils.LightKDFFlag,
			utils.WhitelistFlag,
		},
	},
	{
		Name: "LIGHT CLIENT",
		Flags: []cli.Flag{
			utils.LightServeFlag,
			utils.LightIngressFlag,
			utils.LightEgressFlag,
			utils.LightMaxPeersFlag,
			utils.UltraLightServersFlag,
			utils.UltraLightFractionFlag,
			utils.UltraLightOnlyAnnounceFlag,
			utils.LightNoPruneFlag,
		},
	},
	{
		Name: "DEVELOPER CHAIN",
		Flags: []cli.Flag{
			utils.DeveloperFlag,
			utils.DeveloperPeriodFlag,
		},
	},
	{
		Name: "ETHASH",
		Flags: []cli.Flag{
			utils.EthashCacheDirFlag,
			utils.EthashCachesInMemoryFlag,
			utils.EthashCachesOnDiskFlag,
			utils.EthashCachesLockMmapFlag,
			utils.EthashDatasetDirFlag,
			utils.EthashDatasetsInMemoryFlag,
			utils.EthashDatasetsOnDiskFlag,
			utils.EthashDatasetsLockMmapFlag,
		},
	},
	{
		Name: "TRANSACTION POOL",
		Flags: []cli.Flag{
			utils.TxPoolLocalsFlag,
			utils.TxPoolNoLocalsFlag,
			utils.TxPoolJournalFlag,
			utils.TxPoolRejournalFlag,
			utils.TxPoolPriceLimitFlag,
			utils.TxPoolPriceBumpFlag,
			utils.TxPoolAccountSlotsFlag,
			utils.TxPoolGlobalSlotsFlag,
			utils.TxPoolAccountQueueFlag,
			utils.TxPoolGlobalQueueFlag,
			utils.TxPoolLifetimeFlag,
		},
	},
	{
		Name: "PERFORMANCE TUNING",
		Flags: []cli.Flag{
			utils.CacheFlag,
			utils.CacheDatabaseFlag,
			utils.CacheTrieFlag,
			utils.CacheTrieJournalFlag,
			utils.CacheTrieRejournalFlag,
			utils.CacheGCFlag,
			utils.CacheSnapshotFlag,
			utils.CacheNoPrefetchFlag,
		},
	},
	{
		Name: "ACCOUNT",
		Flags: []cli.Flag{
			utils.UnlockedAccountFlag,
			utils.PasswordFileFlag,
			utils.ExternalSignerFlag,
			utils.InsecureUnlockAllowedFlag,
		},
	},
	{
		Name: "API AND CONSOLE",
		Flags: []cli.Flag{
			utils.IPCDisabledFlag,
			utils.IPCPathFlag,
			utils.HTTPEnabledFlag,
			utils.HTTPListenAddrFlag,
			utils.HTTPPortFlag,
			utils.HTTPApiFlag,
			utils.HTTPCORSDomainFlag,
			utils.HTTPVirtualHostsFlag,
			utils.WSEnabledFlag,
			utils.WSListenAddrFlag,
			utils.WSPortFlag,
			utils.WSApiFlag,
			utils.WSAllowedOriginsFlag,
			utils.GraphQLEnabledFlag,
			utils.GraphQLCORSDomainFlag,
			utils.GraphQLVirtualHostsFlag,
			utils.RPCGlobalGasCapFlag,
			utils.RPCGlobalTxFeeCapFlag,
			utils.JSpathFlag,
			utils.ExecFlag,
			utils.PreloadJSFlag,
		},
	},
	{
		Name: "NETWORKING",
		Flags: []cli.Flag{
			utils.BootnodesFlag,
			utils.LegacyBootnodesV4Flag,
			utils.LegacyBootnodesV5Flag,
			utils.DNSDiscoveryFlag,
			utils.ListenPortFlag,
			utils.MaxPeersFlag,
			utils.MaxPendingPeersFlag,
			utils.NATFlag,
			utils.NoDiscoverFlag,
			utils.DiscoveryV5Flag,
			utils.NetrestrictFlag,
			utils.NodeKeyFileFlag,
			utils.NodeKeyHexFlag,
		},
	},
	{
		Name: "MINER",
		Flags: []cli.Flag{
			utils.MiningEnabledFlag,
			utils.MinerThreadsFlag,
			utils.MinerNotifyFlag,
			utils.MinerGasPriceFlag,
			utils.MinerGasTargetFlag,
			utils.MinerGasLimitFlag,
			utils.MinerEtherbaseFlag,
			utils.MinerExtraDataFlag,
			utils.MinerRecommitIntervalFlag,
			utils.MinerNoVerfiyFlag,
		},
	},
	{
		Name: "GAS PRICE ORACLE",
		Flags: []cli.Flag{
			utils.GpoBlocksFlag,
			utils.GpoPercentileFlag,
			utils.GpoMaxGasPriceFlag,
		},
	},
	{
		Name: "VIRTUAL MACHINE",
		Flags: []cli.Flag{
			utils.VMEnableDebugFlag,
			utils.EVMInterpreterFlag,
			utils.EWASMInterpreterFlag,
		},
	},
	{
		Name: "LOGGING AND DEBUGGING",
		Flags: append([]cli.Flag{
			utils.FakePoWFlag,
			utils.NoCompactionFlag,
		}, debug.Flags...),
	},
	{
		Name:  "METRICS AND STATS",
		Flags: metricsFlags,
	},
	{
		Name:  "WHISPER (deprecated)",
		Flags: whisperFlags,
	},
	{
		Name: "ALIASED (deprecated)",
		Flags: append([]cli.Flag{
			utils.LegacyRPCEnabledFlag,
			utils.LegacyRPCListenAddrFlag,
			utils.LegacyRPCPortFlag,
			utils.LegacyRPCCORSDomainFlag,
			utils.LegacyRPCVirtualHostsFlag,
			utils.LegacyRPCApiFlag,
			utils.LegacyWSListenAddrFlag,
			utils.LegacyWSPortFlag,
			utils.LegacyWSAllowedOriginsFlag,
			utils.LegacyWSApiFlag,
			utils.LegacyGpoBlocksFlag,
			utils.LegacyGpoPercentileFlag,
			utils.LegacyGraphQLListenAddrFlag,
			utils.LegacyGraphQLPortFlag,
		}, debug.DeprecatedFlags...),
	},
	{
		Name: "MISC",
		Flags: []cli.Flag{
			utils.SnapshotFlag,
			cli.HelpFlag,
		},
	},
}

func init() {
	// Override the default app help template
	cli.AppHelpTemplate = flags.AppHelpTemplate

	// Override the default app help printer, but only for the global app help
	originalHelpPrinter := cli.HelpPrinter
	cli.HelpPrinter = func(w io.Writer, tmpl string, data interface{}) {
		if tmpl == flags.AppHelpTemplate {
			// Iterate over all the flags and add any uncategorized ones
			categorized := make(map[string]struct{})
			for _, group := range AppHelpFlagGroups {
				for _, flag := range group.Flags {
					categorized[flag.String()] = struct{}{}
				}
			}
			deprecated := make(map[string]struct{})
			for _, flag := range utils.DeprecatedFlags {
				deprecated[flag.String()] = struct{}{}
			}
			// Only add uncategorized flags if they are not deprecated
			var uncategorized []cli.Flag
			for _, flag := range data.(*cli.App).Flags {
				if _, ok := categorized[flag.String()]; !ok {
					if _, ok := deprecated[flag.String()]; !ok {
						uncategorized = append(uncategorized, flag)
					}
				}
			}
			if len(uncategorized) > 0 {
				// Append all ungategorized options to the misc group
				miscs := len(AppHelpFlagGroups[len(AppHelpFlagGroups)-1].Flags)
				AppHelpFlagGroups[len(AppHelpFlagGroups)-1].Flags = append(AppHelpFlagGroups[len(AppHelpFlagGroups)-1].Flags, uncategorized...)

				// Make sure they are removed afterwards
				defer func() {
					AppHelpFlagGroups[len(AppHelpFlagGroups)-1].Flags = AppHelpFlagGroups[len(AppHelpFlagGroups)-1].Flags[:miscs]
				}()
			}
			// Render out custom usage screen
			originalHelpPrinter(w, tmpl, flags.HelpData{App: data, FlagGroups: AppHelpFlagGroups})
		} else if tmpl == flags.CommandHelpTemplate {
			// Iterate over all command specific flags and categorize them
			categorized := make(map[string][]cli.Flag)
			for _, flag := range data.(cli.Command).Flags {
				if _, ok := categorized[flag.String()]; !ok {
					categorized[flags.FlagCategory(flag, AppHelpFlagGroups)] = append(categorized[flags.FlagCategory(flag, AppHelpFlagGroups)], flag)
				}
			}

			// sort to get a stable ordering
			sorted := make([]flags.FlagGroup, 0, len(categorized))
			for cat, flgs := range categorized {
				sorted = append(sorted, flags.FlagGroup{Name: cat, Flags: flgs})
			}
			sort.Sort(flags.ByCategory(sorted))

			// add sorted array to data and render with default printer
			originalHelpPrinter(w, tmpl, map[string]interface{}{
				"cmd":              data,
				"categorizedFlags": sorted,
			})
		} else {
			originalHelpPrinter(w, tmpl, data)
		}
	}
}<|MERGE_RESOLUTION|>--- conflicted
+++ resolved
@@ -42,11 +42,7 @@
 			utils.NetworkIdFlag,
 			utils.GoerliFlag,
 			utils.RinkebyFlag,
-<<<<<<< HEAD
-			utils.YoloV1Flag,
-=======
 			utils.YoloV2Flag,
->>>>>>> cc05b050
 			utils.RopstenFlag,
 			utils.SyncModeFlag,
 			utils.ExitWhenSyncedFlag,
