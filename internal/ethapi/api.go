// Copyright 2015 The go-ethereum Authors
// This file is part of the go-ethereum library.
//
// The go-ethereum library is free software: you can redistribute it and/or modify
// it under the terms of the GNU Lesser General Public License as published by
// the Free Software Foundation, either version 3 of the License, or
// (at your option) any later version.
//
// The go-ethereum library is distributed in the hope that it will be useful,
// but WITHOUT ANY WARRANTY; without even the implied warranty of
// MERCHANTABILITY or FITNESS FOR A PARTICULAR PURPOSE. See the
// GNU Lesser General Public License for more details.
//
// You should have received a copy of the GNU Lesser General Public License
// along with the go-ethereum library. If not, see <http://www.gnu.org/licenses/>.

package ethapi

import (
	"context"
	"errors"
	"fmt"
	"math/big"
	"strings"
	"time"

	"github.com/davecgh/go-spew/spew"
	"github.com/ethereum/go-ethereum/accounts"
	"github.com/ethereum/go-ethereum/accounts/abi"
	"github.com/ethereum/go-ethereum/accounts/keystore"
	"github.com/ethereum/go-ethereum/accounts/scwallet"
	"github.com/ethereum/go-ethereum/common"
	"github.com/ethereum/go-ethereum/common/hexutil"
	"github.com/ethereum/go-ethereum/common/math"
	"github.com/ethereum/go-ethereum/consensus/clique"
	"github.com/ethereum/go-ethereum/consensus/ethash"
	"github.com/ethereum/go-ethereum/consensus/misc"
	"github.com/ethereum/go-ethereum/core"
	"github.com/ethereum/go-ethereum/core/rawdb"
	"github.com/ethereum/go-ethereum/core/state"
	"github.com/ethereum/go-ethereum/core/types"
	"github.com/ethereum/go-ethereum/core/vm"
	"github.com/ethereum/go-ethereum/crypto"
	"github.com/ethereum/go-ethereum/log"
	"github.com/ethereum/go-ethereum/p2p"
	"github.com/ethereum/go-ethereum/params"
	"github.com/ethereum/go-ethereum/rlp"
	"github.com/ethereum/go-ethereum/rpc"
	"github.com/tyler-smith/go-bip39"
)

// PublicEthereumAPI provides an API to access Ethereum related information.
// It offers only methods that operate on public data that is freely available to anyone.
type PublicEthereumAPI struct {
	b Backend
}

// NewPublicEthereumAPI creates a new Ethereum protocol API.
func NewPublicEthereumAPI(b Backend) *PublicEthereumAPI {
	return &PublicEthereumAPI{b}
}

// GasPrice returns a suggestion for a gas price for legacy transactions.
func (s *PublicEthereumAPI) GasPrice(ctx context.Context) (*hexutil.Big, error) {
	tipcap, err := s.b.SuggestGasTipCap(ctx)
	if err != nil {
		return nil, err
	}
	if head := s.b.CurrentHeader(); head.BaseFee != nil {
		tipcap.Add(tipcap, head.BaseFee)
	}
	return (*hexutil.Big)(tipcap), err
}

// MaxPriorityFeePerGas returns a suggestion for a gas tip cap for dynamic fee transactions.
func (s *PublicEthereumAPI) MaxPriorityFeePerGas(ctx context.Context) (*hexutil.Big, error) {
	tipcap, err := s.b.SuggestGasTipCap(ctx)
	if err != nil {
		return nil, err
	}
	return (*hexutil.Big)(tipcap), err
}

type feeHistoryResult struct {
	OldestBlock  *hexutil.Big     `json:"oldestBlock"`
	Reward       [][]*hexutil.Big `json:"reward,omitempty"`
	BaseFee      []*hexutil.Big   `json:"baseFeePerGas,omitempty"`
	GasUsedRatio []float64        `json:"gasUsedRatio"`
}

func (s *PublicEthereumAPI) FeeHistory(ctx context.Context, blockCount rpc.DecimalOrHex, lastBlock rpc.BlockNumber, rewardPercentiles []float64) (*feeHistoryResult, error) {
	oldest, reward, baseFee, gasUsed, err := s.b.FeeHistory(ctx, int(blockCount), lastBlock, rewardPercentiles)
	if err != nil {
		return nil, err
	}
	results := &feeHistoryResult{
		OldestBlock:  (*hexutil.Big)(oldest),
		GasUsedRatio: gasUsed,
	}
	if reward != nil {
		results.Reward = make([][]*hexutil.Big, len(reward))
		for i, w := range reward {
			results.Reward[i] = make([]*hexutil.Big, len(w))
			for j, v := range w {
				results.Reward[i][j] = (*hexutil.Big)(v)
			}
		}
	}
	if baseFee != nil {
		results.BaseFee = make([]*hexutil.Big, len(baseFee))
		for i, v := range baseFee {
			results.BaseFee[i] = (*hexutil.Big)(v)
		}
	}
	return results, nil
}

// Syncing returns false in case the node is currently not syncing with the network. It can be up to date or has not
// yet received the latest block headers from its pears. In case it is synchronizing:
// - startingBlock: block number this node started to synchronise from
// - currentBlock:  block number this node is currently importing
// - highestBlock:  block number of the highest block header this node has received from peers
// - pulledStates:  number of state entries processed until now
// - knownStates:   number of known state entries that still need to be pulled
func (s *PublicEthereumAPI) Syncing() (interface{}, error) {
	progress := s.b.Downloader().Progress()

	// Return not syncing if the synchronisation already completed
	if progress.CurrentBlock >= progress.HighestBlock {
		return false, nil
	}
	// Otherwise gather the block sync stats
	return map[string]interface{}{
		"startingBlock": hexutil.Uint64(progress.StartingBlock),
		"currentBlock":  hexutil.Uint64(progress.CurrentBlock),
		"highestBlock":  hexutil.Uint64(progress.HighestBlock),
		"pulledStates":  hexutil.Uint64(progress.PulledStates),
		"knownStates":   hexutil.Uint64(progress.KnownStates),
	}, nil
}

// PublicTxPoolAPI offers and API for the transaction pool. It only operates on data that is non confidential.
type PublicTxPoolAPI struct {
	b Backend
}

// NewPublicTxPoolAPI creates a new tx pool service that gives information about the transaction pool.
func NewPublicTxPoolAPI(b Backend) *PublicTxPoolAPI {
	return &PublicTxPoolAPI{b}
}

// Content returns the transactions contained within the transaction pool.
func (s *PublicTxPoolAPI) Content() map[string]map[string]map[string]*RPCTransaction {
	content := map[string]map[string]map[string]*RPCTransaction{
		"pending": make(map[string]map[string]*RPCTransaction),
		"queued":  make(map[string]map[string]*RPCTransaction),
	}
	pending, queue := s.b.TxPoolContent()
	curHeader := s.b.CurrentHeader()
	// Flatten the pending transactions
	for account, txs := range pending {
		dump := make(map[string]*RPCTransaction)
		for _, tx := range txs {
			dump[fmt.Sprintf("%d", tx.Nonce())] = newRPCPendingTransaction(tx, curHeader, s.b.ChainConfig())
		}
		content["pending"][account.Hex()] = dump
	}
	// Flatten the queued transactions
	for account, txs := range queue {
		dump := make(map[string]*RPCTransaction)
		for _, tx := range txs {
			dump[fmt.Sprintf("%d", tx.Nonce())] = newRPCPendingTransaction(tx, curHeader, s.b.ChainConfig())
		}
		content["queued"][account.Hex()] = dump
	}
	return content
}

// ContentFrom returns the transactions contained within the transaction pool.
func (s *PublicTxPoolAPI) ContentFrom(addr common.Address) map[string]map[string]*RPCTransaction {
	content := make(map[string]map[string]*RPCTransaction, 2)
	pending, queue := s.b.TxPoolContentFrom(addr)
	curHeader := s.b.CurrentHeader()

	// Build the pending transactions
	dump := make(map[string]*RPCTransaction, len(pending))
	for _, tx := range pending {
		dump[fmt.Sprintf("%d", tx.Nonce())] = newRPCPendingTransaction(tx, curHeader, s.b.ChainConfig())
	}
	content["pending"] = dump

	// Build the queued transactions
	dump = make(map[string]*RPCTransaction, len(queue))
	for _, tx := range queue {
		dump[fmt.Sprintf("%d", tx.Nonce())] = newRPCPendingTransaction(tx, curHeader, s.b.ChainConfig())
	}
	content["queued"] = dump

	return content
}

// Status returns the number of pending and queued transaction in the pool.
func (s *PublicTxPoolAPI) Status() map[string]hexutil.Uint {
	pending, queue := s.b.Stats()
	return map[string]hexutil.Uint{
		"pending": hexutil.Uint(pending),
		"queued":  hexutil.Uint(queue),
	}
}

// Inspect retrieves the content of the transaction pool and flattens it into an
// easily inspectable list.
func (s *PublicTxPoolAPI) Inspect() map[string]map[string]map[string]string {
	content := map[string]map[string]map[string]string{
		"pending": make(map[string]map[string]string),
		"queued":  make(map[string]map[string]string),
	}
	pending, queue := s.b.TxPoolContent()

	// Define a formatter to flatten a transaction into a string
	var format = func(tx *types.Transaction) string {
		if to := tx.To(); to != nil {
			return fmt.Sprintf("%s: %v wei + %v gas × %v wei", tx.To().Hex(), tx.Value(), tx.Gas(), tx.GasPrice())
		}
		return fmt.Sprintf("contract creation: %v wei + %v gas × %v wei", tx.Value(), tx.Gas(), tx.GasPrice())
	}
	// Flatten the pending transactions
	for account, txs := range pending {
		dump := make(map[string]string)
		for _, tx := range txs {
			dump[fmt.Sprintf("%d", tx.Nonce())] = format(tx)
		}
		content["pending"][account.Hex()] = dump
	}
	// Flatten the queued transactions
	for account, txs := range queue {
		dump := make(map[string]string)
		for _, tx := range txs {
			dump[fmt.Sprintf("%d", tx.Nonce())] = format(tx)
		}
		content["queued"][account.Hex()] = dump
	}
	return content
}

// PublicAccountAPI provides an API to access accounts managed by this node.
// It offers only methods that can retrieve accounts.
type PublicAccountAPI struct {
	am *accounts.Manager
}

// NewPublicAccountAPI creates a new PublicAccountAPI.
func NewPublicAccountAPI(am *accounts.Manager) *PublicAccountAPI {
	return &PublicAccountAPI{am: am}
}

// Accounts returns the collection of accounts this node manages
func (s *PublicAccountAPI) Accounts() []common.Address {
	return s.am.Accounts()
}

// PrivateAccountAPI provides an API to access accounts managed by this node.
// It offers methods to create, (un)lock en list accounts. Some methods accept
// passwords and are therefore considered private by default.
type PrivateAccountAPI struct {
	am        *accounts.Manager
	nonceLock *AddrLocker
	b         Backend
}

// NewPrivateAccountAPI create a new PrivateAccountAPI.
func NewPrivateAccountAPI(b Backend, nonceLock *AddrLocker) *PrivateAccountAPI {
	return &PrivateAccountAPI{
		am:        b.AccountManager(),
		nonceLock: nonceLock,
		b:         b,
	}
}

// listAccounts will return a list of addresses for accounts this node manages.
func (s *PrivateAccountAPI) ListAccounts() []common.Address {
	return s.am.Accounts()
}

// rawWallet is a JSON representation of an accounts.Wallet interface, with its
// data contents extracted into plain fields.
type rawWallet struct {
	URL      string             `json:"url"`
	Status   string             `json:"status"`
	Failure  string             `json:"failure,omitempty"`
	Accounts []accounts.Account `json:"accounts,omitempty"`
}

// ListWallets will return a list of wallets this node manages.
func (s *PrivateAccountAPI) ListWallets() []rawWallet {
	wallets := make([]rawWallet, 0) // return [] instead of nil if empty
	for _, wallet := range s.am.Wallets() {
		status, failure := wallet.Status()

		raw := rawWallet{
			URL:      wallet.URL().String(),
			Status:   status,
			Accounts: wallet.Accounts(),
		}
		if failure != nil {
			raw.Failure = failure.Error()
		}
		wallets = append(wallets, raw)
	}
	return wallets
}

// OpenWallet initiates a hardware wallet opening procedure, establishing a USB
// connection and attempting to authenticate via the provided passphrase. Note,
// the method may return an extra challenge requiring a second open (e.g. the
// Trezor PIN matrix challenge).
func (s *PrivateAccountAPI) OpenWallet(url string, passphrase *string) error {
	wallet, err := s.am.Wallet(url)
	if err != nil {
		return err
	}
	pass := ""
	if passphrase != nil {
		pass = *passphrase
	}
	return wallet.Open(pass)
}

// DeriveAccount requests a HD wallet to derive a new account, optionally pinning
// it for later reuse.
func (s *PrivateAccountAPI) DeriveAccount(url string, path string, pin *bool) (accounts.Account, error) {
	wallet, err := s.am.Wallet(url)
	if err != nil {
		return accounts.Account{}, err
	}
	derivPath, err := accounts.ParseDerivationPath(path)
	if err != nil {
		return accounts.Account{}, err
	}
	if pin == nil {
		pin = new(bool)
	}
	return wallet.Derive(derivPath, *pin)
}

// NewAccount will create a new account and returns the address for the new account.
func (s *PrivateAccountAPI) NewAccount(password string) (common.Address, error) {
	ks, err := fetchKeystore(s.am)
	if err != nil {
		return common.Address{}, err
	}
	acc, err := ks.NewAccount(password)
	if err == nil {
		log.Info("Your new key was generated", "address", acc.Address)
		log.Warn("Please backup your key file!", "path", acc.URL.Path)
		log.Warn("Please remember your password!")
		return acc.Address, nil
	}
	return common.Address{}, err
}

// fetchKeystore retrieves the encrypted keystore from the account manager.
func fetchKeystore(am *accounts.Manager) (*keystore.KeyStore, error) {
	if ks := am.Backends(keystore.KeyStoreType); len(ks) > 0 {
		return ks[0].(*keystore.KeyStore), nil
	}
	return nil, errors.New("local keystore not used")
}

// ImportRawKey stores the given hex encoded ECDSA key into the key directory,
// encrypting it with the passphrase.
func (s *PrivateAccountAPI) ImportRawKey(privkey string, password string) (common.Address, error) {
	key, err := crypto.HexToECDSA(privkey)
	if err != nil {
		return common.Address{}, err
	}
	ks, err := fetchKeystore(s.am)
	if err != nil {
		return common.Address{}, err
	}
	acc, err := ks.ImportECDSA(key, password)
	return acc.Address, err
}

// UnlockAccount will unlock the account associated with the given address with
// the given password for duration seconds. If duration is nil it will use a
// default of 300 seconds. It returns an indication if the account was unlocked.
func (s *PrivateAccountAPI) UnlockAccount(ctx context.Context, addr common.Address, password string, duration *uint64) (bool, error) {
	// When the API is exposed by external RPC(http, ws etc), unless the user
	// explicitly specifies to allow the insecure account unlocking, otherwise
	// it is disabled.
	if s.b.ExtRPCEnabled() && !s.b.AccountManager().Config().InsecureUnlockAllowed {
		return false, errors.New("account unlock with HTTP access is forbidden")
	}

	const max = uint64(time.Duration(math.MaxInt64) / time.Second)
	var d time.Duration
	if duration == nil {
		d = 300 * time.Second
	} else if *duration > max {
		return false, errors.New("unlock duration too large")
	} else {
		d = time.Duration(*duration) * time.Second
	}
	ks, err := fetchKeystore(s.am)
	if err != nil {
		return false, err
	}
	err = ks.TimedUnlock(accounts.Account{Address: addr}, password, d)
	if err != nil {
		log.Warn("Failed account unlock attempt", "address", addr, "err", err)
	}
	return err == nil, err
}

// LockAccount will lock the account associated with the given address when it's unlocked.
func (s *PrivateAccountAPI) LockAccount(addr common.Address) bool {
	if ks, err := fetchKeystore(s.am); err == nil {
		return ks.Lock(addr) == nil
	}
	return false
}

// signTransaction sets defaults and signs the given transaction
// NOTE: the caller needs to ensure that the nonceLock is held, if applicable,
// and release it after the transaction has been submitted to the tx pool
func (s *PrivateAccountAPI) signTransaction(ctx context.Context, args *TransactionArgs, passwd string) (*types.Transaction, error) {
	// Look up the wallet containing the requested signer
	account := accounts.Account{Address: args.from()}
	wallet, err := s.am.Find(account)
	if err != nil {
		return nil, err
	}
	// Set some sanity defaults and terminate on failure
	if err := args.setDefaults(ctx, s.b); err != nil {
		return nil, err
	}
	// Assemble the transaction and sign with the wallet
	tx := args.toTransaction()

	return wallet.SignTxWithPassphrase(account, passwd, tx, s.b.ChainConfig().ChainID)
}

// SendTransaction will create a transaction from the given arguments and
// tries to sign it with the key associated with args.From. If the given
// passwd isn't able to decrypt the key it fails.
func (s *PrivateAccountAPI) SendTransaction(ctx context.Context, args TransactionArgs, passwd string) (common.Hash, error) {
	if args.Nonce == nil {
		// Hold the addresse's mutex around signing to prevent concurrent assignment of
		// the same nonce to multiple accounts.
		s.nonceLock.LockAddr(args.from())
		defer s.nonceLock.UnlockAddr(args.from())
	}
	signed, err := s.signTransaction(ctx, &args, passwd)
	if err != nil {
		log.Warn("Failed transaction send attempt", "from", args.from(), "to", args.To, "value", args.Value.ToInt(), "err", err)
		return common.Hash{}, err
	}
	return SubmitTransaction(ctx, s.b, signed)
}

// SignTransaction will create a transaction from the given arguments and
// tries to sign it with the key associated with args.From. If the given passwd isn't
// able to decrypt the key it fails. The transaction is returned in RLP-form, not broadcast
// to other nodes
func (s *PrivateAccountAPI) SignTransaction(ctx context.Context, args TransactionArgs, passwd string) (*SignTransactionResult, error) {
	// No need to obtain the noncelock mutex, since we won't be sending this
	// tx into the transaction pool, but right back to the user
	if args.From == nil {
		return nil, fmt.Errorf("sender not specified")
	}
	if args.Gas == nil {
		return nil, fmt.Errorf("gas not specified")
	}
	if args.GasPrice == nil && (args.MaxFeePerGas == nil || args.MaxPriorityFeePerGas == nil) {
		return nil, fmt.Errorf("missing gasPrice or maxFeePerGas/maxPriorityFeePerGas")
	}
	if args.Nonce == nil {
		return nil, fmt.Errorf("nonce not specified")
	}
	// Before actually signing the transaction, ensure the transaction fee is reasonable.
	tx := args.toTransaction()
	if err := checkTxFee(tx.GasPrice(), tx.Gas(), s.b.RPCTxFeeCap()); err != nil {
		return nil, err
	}
	signed, err := s.signTransaction(ctx, &args, passwd)
	if err != nil {
		log.Warn("Failed transaction sign attempt", "from", args.from(), "to", args.To, "value", args.Value.ToInt(), "err", err)
		return nil, err
	}
	data, err := signed.MarshalBinary()
	if err != nil {
		return nil, err
	}
	return &SignTransactionResult{data, signed}, nil
}

// Sign calculates an Ethereum ECDSA signature for:
// keccack256("\x19Ethereum Signed Message:\n" + len(message) + message))
//
// Note, the produced signature conforms to the secp256k1 curve R, S and V values,
// where the V value will be 27 or 28 for legacy reasons.
//
// The key used to calculate the signature is decrypted with the given password.
//
// https://github.com/ethereum/go-ethereum/wiki/Management-APIs#personal_sign
func (s *PrivateAccountAPI) Sign(ctx context.Context, data hexutil.Bytes, addr common.Address, passwd string) (hexutil.Bytes, error) {
	// Look up the wallet containing the requested signer
	account := accounts.Account{Address: addr}

	wallet, err := s.b.AccountManager().Find(account)
	if err != nil {
		return nil, err
	}
	// Assemble sign the data with the wallet
	signature, err := wallet.SignTextWithPassphrase(account, passwd, data)
	if err != nil {
		log.Warn("Failed data sign attempt", "address", addr, "err", err)
		return nil, err
	}
	signature[crypto.RecoveryIDOffset] += 27 // Transform V from 0/1 to 27/28 according to the yellow paper
	return signature, nil
}

// EcRecover returns the address for the account that was used to create the signature.
// Note, this function is compatible with eth_sign and personal_sign. As such it recovers
// the address of:
// hash = keccak256("\x19Ethereum Signed Message:\n"${message length}${message})
// addr = ecrecover(hash, signature)
//
// Note, the signature must conform to the secp256k1 curve R, S and V values, where
// the V value must be 27 or 28 for legacy reasons.
//
// https://github.com/ethereum/go-ethereum/wiki/Management-APIs#personal_ecRecover
func (s *PrivateAccountAPI) EcRecover(ctx context.Context, data, sig hexutil.Bytes) (common.Address, error) {
	if len(sig) != crypto.SignatureLength {
		return common.Address{}, fmt.Errorf("signature must be %d bytes long", crypto.SignatureLength)
	}
	if sig[crypto.RecoveryIDOffset] != 27 && sig[crypto.RecoveryIDOffset] != 28 {
		return common.Address{}, fmt.Errorf("invalid Ethereum signature (V is not 27 or 28)")
	}
	sig[crypto.RecoveryIDOffset] -= 27 // Transform yellow paper V from 27/28 to 0/1

	rpk, err := crypto.SigToPub(accounts.TextHash(data), sig)
	if err != nil {
		return common.Address{}, err
	}
	return crypto.PubkeyToAddress(*rpk), nil
}

// SignAndSendTransaction was renamed to SendTransaction. This method is deprecated
// and will be removed in the future. It primary goal is to give clients time to update.
func (s *PrivateAccountAPI) SignAndSendTransaction(ctx context.Context, args TransactionArgs, passwd string) (common.Hash, error) {
	return s.SendTransaction(ctx, args, passwd)
}

// InitializeWallet initializes a new wallet at the provided URL, by generating and returning a new private key.
func (s *PrivateAccountAPI) InitializeWallet(ctx context.Context, url string) (string, error) {
	wallet, err := s.am.Wallet(url)
	if err != nil {
		return "", err
	}

	entropy, err := bip39.NewEntropy(256)
	if err != nil {
		return "", err
	}

	mnemonic, err := bip39.NewMnemonic(entropy)
	if err != nil {
		return "", err
	}

	seed := bip39.NewSeed(mnemonic, "")

	switch wallet := wallet.(type) {
	case *scwallet.Wallet:
		return mnemonic, wallet.Initialize(seed)
	default:
		return "", fmt.Errorf("specified wallet does not support initialization")
	}
}

// Unpair deletes a pairing between wallet and geth.
func (s *PrivateAccountAPI) Unpair(ctx context.Context, url string, pin string) error {
	wallet, err := s.am.Wallet(url)
	if err != nil {
		return err
	}

	switch wallet := wallet.(type) {
	case *scwallet.Wallet:
		return wallet.Unpair([]byte(pin))
	default:
		return fmt.Errorf("specified wallet does not support pairing")
	}
}

// PublicBlockChainAPI provides an API to access the Ethereum blockchain.
// It offers only methods that operate on public data that is freely available to anyone.
type PublicBlockChainAPI struct {
	b Backend
}

// NewPublicBlockChainAPI creates a new Ethereum blockchain API.
func NewPublicBlockChainAPI(b Backend) *PublicBlockChainAPI {
	return &PublicBlockChainAPI{b}
}

// GetTransactionReceiptsByBlock returns the transaction receipts for the given block number or hash.
func (s *PublicBlockChainAPI) GetTransactionReceiptsByBlock(ctx context.Context, blockNrOrHash rpc.BlockNumberOrHash) ([]map[string]interface{}, error) {
	block, err := s.b.BlockByNumberOrHash(ctx, blockNrOrHash)
	if err != nil {
		return nil, err
	}

	receipts, err := s.b.GetReceipts(ctx, block.Hash())
	if err != nil {
		return nil, err
	}

	txs := block.Transactions()

	var txHash common.Hash

	borReceipt := rawdb.ReadBorReceipt(s.b.ChainDb(), block.Hash(), block.NumberU64())
	if borReceipt != nil {
		receipts = append(receipts, borReceipt)
		txHash = types.GetDerivedBorTxHash(types.BorReceiptKey(block.Number().Uint64(), block.Hash()))
		if txHash != (common.Hash{}) {
			borTx, _, _, _, _ := s.b.GetBorBlockTransactionWithBlockHash(ctx, txHash, block.Hash())
			txs = append(txs, borTx)
		}
	}

	if len(txs) != len(receipts) {
		return nil, fmt.Errorf("txs length doesn't equal to receipts' length", len(txs), len(receipts))
	}

	txReceipts := make([]map[string]interface{}, 0, len(txs))
	for idx, receipt := range receipts {
		tx := txs[idx]
		var signer types.Signer = types.FrontierSigner{}
		if tx.Protected() {
			signer = types.NewEIP155Signer(tx.ChainId())
		}
		from, _ := types.Sender(signer, tx)

		fields := map[string]interface{}{
			"blockHash":         block.Hash(),
			"blockNumber":       hexutil.Uint64(block.NumberU64()),
			"transactionHash":   tx.Hash(),
			"transactionIndex":  hexutil.Uint64(idx),
			"from":              from,
			"to":                tx.To(),
			"gasUsed":           hexutil.Uint64(receipt.GasUsed),
			"cumulativeGasUsed": hexutil.Uint64(receipt.CumulativeGasUsed),
			"contractAddress":   nil,
			"logs":              receipt.Logs,
			"logsBloom":         receipt.Bloom,
		}

		// Assign receipt status or post state.
		if len(receipt.PostState) > 0 {
			fields["root"] = hexutil.Bytes(receipt.PostState)
		} else {
			fields["status"] = hexutil.Uint(receipt.Status)
		}
		if receipt.Logs == nil {
			fields["logs"] = [][]*types.Log{}
		}
		if borReceipt != nil {
			fields["transactionHash"] = txHash
		}
		// If the ContractAddress is 20 0x0 bytes, assume it is not a contract creation
		if receipt.ContractAddress != (common.Address{}) {
			fields["contractAddress"] = receipt.ContractAddress
		}

		txReceipts = append(txReceipts, fields)
	}

	return txReceipts, nil
}

// ChainId is the EIP-155 replay-protection chain id for the current ethereum chain config.
func (api *PublicBlockChainAPI) ChainId() (*hexutil.Big, error) {
	// if current block is at or past the EIP-155 replay-protection fork block, return chainID from config
	if config := api.b.ChainConfig(); config.IsEIP155(api.b.CurrentBlock().Number()) {
		return (*hexutil.Big)(config.ChainID), nil
	}
	return nil, fmt.Errorf("chain not synced beyond EIP-155 replay-protection fork block")
}

// BlockNumber returns the block number of the chain head.
func (s *PublicBlockChainAPI) BlockNumber() hexutil.Uint64 {
	header, _ := s.b.HeaderByNumber(context.Background(), rpc.LatestBlockNumber) // latest header should always be available
	return hexutil.Uint64(header.Number.Uint64())
}

// GetBalance returns the amount of wei for the given address in the state of the
// given block number. The rpc.LatestBlockNumber and rpc.PendingBlockNumber meta
// block numbers are also allowed.
func (s *PublicBlockChainAPI) GetBalance(ctx context.Context, address common.Address, blockNrOrHash rpc.BlockNumberOrHash) (*hexutil.Big, error) {
	state, _, err := s.b.StateAndHeaderByNumberOrHash(ctx, blockNrOrHash)
	if state == nil || err != nil {
		return nil, err
	}
	return (*hexutil.Big)(state.GetBalance(address)), state.Error()
}

// Result structs for GetProof
type AccountResult struct {
	Address      common.Address  `json:"address"`
	AccountProof []string        `json:"accountProof"`
	Balance      *hexutil.Big    `json:"balance"`
	CodeHash     common.Hash     `json:"codeHash"`
	Nonce        hexutil.Uint64  `json:"nonce"`
	StorageHash  common.Hash     `json:"storageHash"`
	StorageProof []StorageResult `json:"storageProof"`
}

type StorageResult struct {
	Key   string       `json:"key"`
	Value *hexutil.Big `json:"value"`
	Proof []string     `json:"proof"`
}

// GetProof returns the Merkle-proof for a given account and optionally some storage keys.
func (s *PublicBlockChainAPI) GetProof(ctx context.Context, address common.Address, storageKeys []string, blockNrOrHash rpc.BlockNumberOrHash) (*AccountResult, error) {
	state, _, err := s.b.StateAndHeaderByNumberOrHash(ctx, blockNrOrHash)
	if state == nil || err != nil {
		return nil, err
	}

	storageTrie := state.StorageTrie(address)
	storageHash := types.EmptyRootHash
	codeHash := state.GetCodeHash(address)
	storageProof := make([]StorageResult, len(storageKeys))

	// if we have a storageTrie, (which means the account exists), we can update the storagehash
	if storageTrie != nil {
		storageHash = storageTrie.Hash()
	} else {
		// no storageTrie means the account does not exist, so the codeHash is the hash of an empty bytearray.
		codeHash = crypto.Keccak256Hash(nil)
	}

	// create the proof for the storageKeys
	for i, key := range storageKeys {
		if storageTrie != nil {
			proof, storageError := state.GetStorageProof(address, common.HexToHash(key))
			if storageError != nil {
				return nil, storageError
			}
			storageProof[i] = StorageResult{key, (*hexutil.Big)(state.GetState(address, common.HexToHash(key)).Big()), toHexSlice(proof)}
		} else {
			storageProof[i] = StorageResult{key, &hexutil.Big{}, []string{}}
		}
	}

	// create the accountProof
	accountProof, proofErr := state.GetProof(address)
	if proofErr != nil {
		return nil, proofErr
	}

	return &AccountResult{
		Address:      address,
		AccountProof: toHexSlice(accountProof),
		Balance:      (*hexutil.Big)(state.GetBalance(address)),
		CodeHash:     codeHash,
		Nonce:        hexutil.Uint64(state.GetNonce(address)),
		StorageHash:  storageHash,
		StorageProof: storageProof,
	}, state.Error()
}

// GetHeaderByNumber returns the requested canonical block header.
// * When blockNr is -1 the chain head is returned.
// * When blockNr is -2 the pending chain head is returned.
func (s *PublicBlockChainAPI) GetHeaderByNumber(ctx context.Context, number rpc.BlockNumber) (map[string]interface{}, error) {
	header, err := s.b.HeaderByNumber(ctx, number)
	if header != nil && err == nil {
		response := s.rpcMarshalHeader(ctx, header)
		if number == rpc.PendingBlockNumber {
			// Pending header need to nil out a few fields
			for _, field := range []string{"hash", "nonce", "miner"} {
				response[field] = nil
			}
		}
		return response, err
	}
	return nil, err
}

// GetHeaderByHash returns the requested header by hash.
func (s *PublicBlockChainAPI) GetHeaderByHash(ctx context.Context, hash common.Hash) map[string]interface{} {
	header, _ := s.b.HeaderByHash(ctx, hash)
	if header != nil {
		return s.rpcMarshalHeader(ctx, header)
	}
	return nil
}

// GetBlockByNumber returns the requested canonical block.
// * When blockNr is -1 the chain head is returned.
// * When blockNr is -2 the pending chain head is returned.
// * When fullTx is true all transactions in the block are returned, otherwise
//   only the transaction hash is returned.
func (s *PublicBlockChainAPI) GetBlockByNumber(ctx context.Context, number rpc.BlockNumber, fullTx bool) (map[string]interface{}, error) {
	block, err := s.b.BlockByNumber(ctx, number)
	if block != nil && err == nil {
		response, err := s.rpcMarshalBlock(ctx, block, true, fullTx)
		if err == nil && number == rpc.PendingBlockNumber {
			// Pending blocks need to nil out a few fields
			for _, field := range []string{"hash", "nonce", "miner"} {
				response[field] = nil
			}
		}

		// append marshalled bor transaction
		if err == nil && response != nil {
			response = s.appendRPCMarshalBorTransaction(ctx, block, response, fullTx)
		}

		return response, err
	}
	return nil, err
}

// GetBlockByHash returns the requested block. When fullTx is true all transactions in the block are returned in full
// detail, otherwise only the transaction hash is returned.
func (s *PublicBlockChainAPI) GetBlockByHash(ctx context.Context, hash common.Hash, fullTx bool) (map[string]interface{}, error) {
	block, err := s.b.BlockByHash(ctx, hash)
	if block != nil {
		response, err := s.rpcMarshalBlock(ctx, block, true, fullTx)
		// append marshalled bor transaction
		if err == nil && response != nil {
			return s.appendRPCMarshalBorTransaction(ctx, block, response, fullTx), err
		}
		return response, err
	}
	return nil, err
}

// GetUncleByBlockNumberAndIndex returns the uncle block for the given block hash and index. When fullTx is true
// all transactions in the block are returned in full detail, otherwise only the transaction hash is returned.
func (s *PublicBlockChainAPI) GetUncleByBlockNumberAndIndex(ctx context.Context, blockNr rpc.BlockNumber, index hexutil.Uint) (map[string]interface{}, error) {
	block, err := s.b.BlockByNumber(ctx, blockNr)
	if block != nil {
		uncles := block.Uncles()
		if index >= hexutil.Uint(len(uncles)) {
			log.Debug("Requested uncle not found", "number", blockNr, "hash", block.Hash(), "index", index)
			return nil, nil
		}
		block = types.NewBlockWithHeader(uncles[index])
		return s.rpcMarshalBlock(ctx, block, false, false)
	}
	return nil, err
}

// GetUncleByBlockHashAndIndex returns the uncle block for the given block hash and index. When fullTx is true
// all transactions in the block are returned in full detail, otherwise only the transaction hash is returned.
func (s *PublicBlockChainAPI) GetUncleByBlockHashAndIndex(ctx context.Context, blockHash common.Hash, index hexutil.Uint) (map[string]interface{}, error) {
	block, err := s.b.BlockByHash(ctx, blockHash)
	if block != nil {
		uncles := block.Uncles()
		if index >= hexutil.Uint(len(uncles)) {
			log.Debug("Requested uncle not found", "number", block.Number(), "hash", blockHash, "index", index)
			return nil, nil
		}
		block = types.NewBlockWithHeader(uncles[index])
		return s.rpcMarshalBlock(ctx, block, false, false)
	}
	return nil, err
}

// GetUncleCountByBlockNumber returns number of uncles in the block for the given block number
func (s *PublicBlockChainAPI) GetUncleCountByBlockNumber(ctx context.Context, blockNr rpc.BlockNumber) *hexutil.Uint {
	if block, _ := s.b.BlockByNumber(ctx, blockNr); block != nil {
		n := hexutil.Uint(len(block.Uncles()))
		return &n
	}
	return nil
}

// GetUncleCountByBlockHash returns number of uncles in the block for the given block hash
func (s *PublicBlockChainAPI) GetUncleCountByBlockHash(ctx context.Context, blockHash common.Hash) *hexutil.Uint {
	if block, _ := s.b.BlockByHash(ctx, blockHash); block != nil {
		n := hexutil.Uint(len(block.Uncles()))
		return &n
	}
	return nil
}

// GetCode returns the code stored at the given address in the state for the given block number.
func (s *PublicBlockChainAPI) GetCode(ctx context.Context, address common.Address, blockNrOrHash rpc.BlockNumberOrHash) (hexutil.Bytes, error) {
	state, _, err := s.b.StateAndHeaderByNumberOrHash(ctx, blockNrOrHash)
	if state == nil || err != nil {
		return nil, err
	}
	code := state.GetCode(address)
	return code, state.Error()
}

// GetStorageAt returns the storage from the state at the given address, key and
// block number. The rpc.LatestBlockNumber and rpc.PendingBlockNumber meta block
// numbers are also allowed.
func (s *PublicBlockChainAPI) GetStorageAt(ctx context.Context, address common.Address, key string, blockNrOrHash rpc.BlockNumberOrHash) (hexutil.Bytes, error) {
	state, _, err := s.b.StateAndHeaderByNumberOrHash(ctx, blockNrOrHash)
	if state == nil || err != nil {
		return nil, err
	}
	res := state.GetState(address, common.HexToHash(key))
	return res[:], state.Error()
}

<<<<<<< HEAD
// CallArgs represents the arguments for a call.
type CallArgs struct {
	From       *common.Address   `json:"from"`
	To         *common.Address   `json:"to"`
	Gas        *hexutil.Uint64   `json:"gas"`
	GasPrice   *hexutil.Big      `json:"gasPrice"`
	Value      *hexutil.Big      `json:"value"`
	Data       *hexutil.Bytes    `json:"data"`
	AccessList *types.AccessList `json:"accessList"`
}

// ToMessage converts CallArgs to the Message type used by the core evm
func (args *CallArgs) ToMessage(globalGasCap uint64) types.Message {
	// Set sender address or use zero address if none specified.
	var addr common.Address
	if args.From != nil {
		addr = *args.From
	}

	// Set default gas & gas price if none were set
	gas := globalGasCap
	if gas == 0 {
		gas = uint64(math.MaxUint64 / 2)
	}
	if args.Gas != nil {
		gas = uint64(*args.Gas)
	}
	if globalGasCap != 0 && globalGasCap < gas {
		log.Debug("Caller gas above allowance, capping", "requested", gas, "cap", globalGasCap)
		gas = globalGasCap
	}
	gasPrice := new(big.Int)
	if args.GasPrice != nil {
		gasPrice = args.GasPrice.ToInt()
	}
	value := new(big.Int)
	if args.Value != nil {
		value = args.Value.ToInt()
	}
	var data []byte
	if args.Data != nil {
		data = *args.Data
	}
	var accessList types.AccessList
	if args.AccessList != nil {
		accessList = *args.AccessList
	}

	msg := types.NewMessage(addr, args.To, 0, value, gas, gasPrice, data, accessList, false)
	return msg
}

=======
>>>>>>> 12f0ff40
// OverrideAccount indicates the overriding fields of account during the execution
// of a message call.
// Note, state and stateDiff can't be specified at the same time. If state is
// set, message execution will only use the data in the given state. Otherwise
// if statDiff is set, all diff will be applied first and then execute the call
// message.
type OverrideAccount struct {
	Nonce     *hexutil.Uint64              `json:"nonce"`
	Code      *hexutil.Bytes               `json:"code"`
	Balance   **hexutil.Big                `json:"balance"`
	State     *map[common.Hash]common.Hash `json:"state"`
	StateDiff *map[common.Hash]common.Hash `json:"stateDiff"`
}

// StateOverride is the collection of overridden accounts.
type StateOverride map[common.Address]OverrideAccount

// Apply overrides the fields of specified accounts into the given state.
func (diff *StateOverride) Apply(state *state.StateDB) error {
	if diff == nil {
		return nil
	}
	for addr, account := range *diff {
		// Override account nonce.
		if account.Nonce != nil {
			state.SetNonce(addr, uint64(*account.Nonce))
		}
		// Override account(contract) code.
		if account.Code != nil {
			state.SetCode(addr, *account.Code)
		}
		// Override account balance.
		if account.Balance != nil {
			state.SetBalance(addr, (*big.Int)(*account.Balance))
		}
		if account.State != nil && account.StateDiff != nil {
			return fmt.Errorf("account %s has both 'state' and 'stateDiff'", addr.Hex())
		}
		// Replace entire state if caller requires.
		if account.State != nil {
			state.SetStorage(addr, *account.State)
		}
		// Apply state diff into specified accounts.
		if account.StateDiff != nil {
			for key, value := range *account.StateDiff {
				state.SetState(addr, key, value)
			}
		}
	}
	return nil
}

func DoCall(ctx context.Context, b Backend, args TransactionArgs, blockNrOrHash rpc.BlockNumberOrHash, overrides *StateOverride, timeout time.Duration, globalGasCap uint64) (*core.ExecutionResult, error) {
	defer func(start time.Time) { log.Debug("Executing EVM call finished", "runtime", time.Since(start)) }(time.Now())

	state, header, err := b.StateAndHeaderByNumberOrHash(ctx, blockNrOrHash)
	if state == nil || err != nil {
		return nil, err
	}
	if err := overrides.Apply(state); err != nil {
		return nil, err
	}
	// Setup context so it may be cancelled the call has completed
	// or, in case of unmetered gas, setup a context with a timeout.
	var cancel context.CancelFunc
	if timeout > 0 {
		ctx, cancel = context.WithTimeout(ctx, timeout)
	} else {
		ctx, cancel = context.WithCancel(ctx)
	}
	// Make sure the context is cancelled when the call has completed
	// this makes sure resources are cleaned up.
	defer cancel()

	// Get a new instance of the EVM.
	msg, err := args.ToMessage(globalGasCap, header.BaseFee)
	if err != nil {
		return nil, err
	}
	evm, vmError, err := b.GetEVM(ctx, msg, state, header, &vm.Config{NoBaseFee: true})
	if err != nil {
		return nil, err
	}
	// Wait for the context to be done and cancel the evm. Even if the
	// EVM has finished, cancelling may be done (repeatedly)
	go func() {
		<-ctx.Done()
		evm.Cancel()
	}()

	// Execute the message.
	gp := new(core.GasPool).AddGas(math.MaxUint64)
	result, err := core.ApplyMessage(evm, msg, gp)
	if err := vmError(); err != nil {
		return nil, err
	}

	// If the timer caused an abort, return an appropriate error message
	if evm.Cancelled() {
		return nil, fmt.Errorf("execution aborted (timeout = %v)", timeout)
	}
	if err != nil {
		return result, fmt.Errorf("err: %w (supplied gas %d)", err, msg.Gas())
	}
	return result, nil
}

func newRevertError(result *core.ExecutionResult) *revertError {
	reason, errUnpack := abi.UnpackRevert(result.Revert())
	err := errors.New("execution reverted")
	if errUnpack == nil {
		err = fmt.Errorf("execution reverted: %v", reason)
	}
	return &revertError{
		error:  err,
		reason: hexutil.Encode(result.Revert()),
	}
}

// revertError is an API error that encompassas an EVM revertal with JSON error
// code and a binary data blob.
type revertError struct {
	error
	reason string // revert reason hex encoded
}

// ErrorCode returns the JSON error code for a revertal.
// See: https://github.com/ethereum/wiki/wiki/JSON-RPC-Error-Codes-Improvement-Proposal
func (e *revertError) ErrorCode() int {
	return 3
}

// ErrorData returns the hex encoded revert reason.
func (e *revertError) ErrorData() interface{} {
	return e.reason
}

// Call executes the given transaction on the state for the given block number.
//
// Additionally, the caller can specify a batch of contract for fields overriding.
//
// Note, this function doesn't make and changes in the state/blockchain and is
// useful to execute and retrieve values.
func (s *PublicBlockChainAPI) Call(ctx context.Context, args TransactionArgs, blockNrOrHash rpc.BlockNumberOrHash, overrides *StateOverride) (hexutil.Bytes, error) {
	result, err := DoCall(ctx, s.b, args, blockNrOrHash, overrides, 5*time.Second, s.b.RPCGasCap())
	if err != nil {
		return nil, err
	}
	// If the result contains a revert reason, try to unpack and return it.
	if len(result.Revert()) > 0 {
		return nil, newRevertError(result)
	}
	return result.Return(), result.Err
}

func DoEstimateGas(ctx context.Context, b Backend, args TransactionArgs, blockNrOrHash rpc.BlockNumberOrHash, gasCap uint64) (hexutil.Uint64, error) {
	// Binary search the gas requirement, as it may be higher than the amount used
	var (
		lo  uint64 = params.TxGas - 1
		hi  uint64
		cap uint64
	)
	// Use zero address if sender unspecified.
	if args.From == nil {
		args.From = new(common.Address)
	}
	// Determine the highest gas limit can be used during the estimation.
	if args.Gas != nil && uint64(*args.Gas) >= params.TxGas {
		hi = uint64(*args.Gas)
	} else {
		// Retrieve the block to act as the gas ceiling
		block, err := b.BlockByNumberOrHash(ctx, blockNrOrHash)
		if err != nil {
			return 0, err
		}
		if block == nil {
			return 0, errors.New("block not found")
		}
		hi = block.GasLimit()
	}
	// Normalize the max fee per gas the call is willing to spend.
	var feeCap *big.Int
	if args.GasPrice != nil && (args.MaxFeePerGas != nil || args.MaxPriorityFeePerGas != nil) {
		return 0, errors.New("both gasPrice and (maxFeePerGas or maxPriorityFeePerGas) specified")
	} else if args.GasPrice != nil {
		feeCap = args.GasPrice.ToInt()
	} else if args.MaxFeePerGas != nil {
		feeCap = args.MaxFeePerGas.ToInt()
	} else {
		feeCap = common.Big0
	}
	// Recap the highest gas limit with account's available balance.
	if feeCap.BitLen() != 0 {
		state, _, err := b.StateAndHeaderByNumberOrHash(ctx, blockNrOrHash)
		if err != nil {
			return 0, err
		}
		balance := state.GetBalance(*args.From) // from can't be nil
		available := new(big.Int).Set(balance)
		if args.Value != nil {
			if args.Value.ToInt().Cmp(available) >= 0 {
				return 0, errors.New("insufficient funds for transfer")
			}
			available.Sub(available, args.Value.ToInt())
		}
		allowance := new(big.Int).Div(available, feeCap)

		// If the allowance is larger than maximum uint64, skip checking
		if allowance.IsUint64() && hi > allowance.Uint64() {
			transfer := args.Value
			if transfer == nil {
				transfer = new(hexutil.Big)
			}
			log.Warn("Gas estimation capped by limited funds", "original", hi, "balance", balance,
				"sent", transfer.ToInt(), "maxFeePerGas", feeCap, "fundable", allowance)
			hi = allowance.Uint64()
		}
	}
	// Recap the highest gas allowance with specified gascap.
	if gasCap != 0 && hi > gasCap {
		log.Debug("Caller gas above allowance, capping", "requested", hi, "cap", gasCap)
		hi = gasCap
	}
	cap = hi

	// Create a helper to check if a gas allowance results in an executable transaction
	executable := func(gas uint64) (bool, *core.ExecutionResult, error) {
		args.Gas = (*hexutil.Uint64)(&gas)

		result, err := DoCall(ctx, b, args, blockNrOrHash, nil, 0, gasCap)
		if err != nil {
			if errors.Is(err, core.ErrIntrinsicGas) {
				return true, nil, nil // Special case, raise gas limit
			}
			return true, nil, err // Bail out
		}
		return result.Failed(), result, nil
	}
	// Execute the binary search and hone in on an executable gas limit
	for lo+1 < hi {
		mid := (hi + lo) / 2
		failed, _, err := executable(mid)

		// If the error is not nil(consensus error), it means the provided message
		// call or transaction will never be accepted no matter how much gas it is
		// assigned. Return the error directly, don't struggle any more.
		if err != nil {
			return 0, err
		}
		if failed {
			lo = mid
		} else {
			hi = mid
		}
	}
	// Reject the transaction as invalid if it still fails at the highest allowance
	if hi == cap {
		failed, result, err := executable(hi)
		if err != nil {
			return 0, err
		}
		if failed {
			if result != nil && result.Err != vm.ErrOutOfGas {
				if len(result.Revert()) > 0 {
					return 0, newRevertError(result)
				}
				return 0, result.Err
			}
			// Otherwise, the specified gas cap is too low
			return 0, fmt.Errorf("gas required exceeds allowance (%d)", cap)
		}
	}
	return hexutil.Uint64(hi), nil
}

// EstimateGas returns an estimate of the amount of gas needed to execute the
// given transaction against the current pending block.
func (s *PublicBlockChainAPI) EstimateGas(ctx context.Context, args TransactionArgs, blockNrOrHash *rpc.BlockNumberOrHash) (hexutil.Uint64, error) {
	bNrOrHash := rpc.BlockNumberOrHashWithNumber(rpc.PendingBlockNumber)
	if blockNrOrHash != nil {
		bNrOrHash = *blockNrOrHash
	}
	return DoEstimateGas(ctx, s.b, args, bNrOrHash, s.b.RPCGasCap())
}

// ExecutionResult groups all structured logs emitted by the EVM
// while replaying a transaction in debug mode as well as transaction
// execution status, the amount of gas used and the return value
type ExecutionResult struct {
	Gas         uint64         `json:"gas"`
	Failed      bool           `json:"failed"`
	ReturnValue string         `json:"returnValue"`
	StructLogs  []StructLogRes `json:"structLogs"`
}

// StructLogRes stores a structured log emitted by the EVM while replaying a
// transaction in debug mode
type StructLogRes struct {
	Pc      uint64             `json:"pc"`
	Op      string             `json:"op"`
	Gas     uint64             `json:"gas"`
	GasCost uint64             `json:"gasCost"`
	Depth   int                `json:"depth"`
	Error   string             `json:"error,omitempty"`
	Stack   *[]string          `json:"stack,omitempty"`
	Memory  *[]string          `json:"memory,omitempty"`
	Storage *map[string]string `json:"storage,omitempty"`
}

// FormatLogs formats EVM returned structured logs for json output
func FormatLogs(logs []vm.StructLog) []StructLogRes {
	formatted := make([]StructLogRes, len(logs))
	for index, trace := range logs {
		formatted[index] = StructLogRes{
			Pc:      trace.Pc,
			Op:      trace.Op.String(),
			Gas:     trace.Gas,
			GasCost: trace.GasCost,
			Depth:   trace.Depth,
			Error:   trace.ErrorString(),
		}
		if trace.Stack != nil {
			stack := make([]string, len(trace.Stack))
			for i, stackValue := range trace.Stack {
				stack[i] = stackValue.Hex()
			}
			formatted[index].Stack = &stack
		}
		if trace.Memory != nil {
			memory := make([]string, 0, (len(trace.Memory)+31)/32)
			for i := 0; i+32 <= len(trace.Memory); i += 32 {
				memory = append(memory, fmt.Sprintf("%x", trace.Memory[i:i+32]))
			}
			formatted[index].Memory = &memory
		}
		if trace.Storage != nil {
			storage := make(map[string]string)
			for i, storageValue := range trace.Storage {
				storage[fmt.Sprintf("%x", i)] = fmt.Sprintf("%x", storageValue)
			}
			formatted[index].Storage = &storage
		}
	}
	return formatted
}

// RPCMarshalHeader converts the given header to the RPC output .
func RPCMarshalHeader(head *types.Header) map[string]interface{} {
	result := map[string]interface{}{
		"number":           (*hexutil.Big)(head.Number),
		"hash":             head.Hash(),
		"parentHash":       head.ParentHash,
		"nonce":            head.Nonce,
		"mixHash":          head.MixDigest,
		"sha3Uncles":       head.UncleHash,
		"logsBloom":        head.Bloom,
		"stateRoot":        head.Root,
		"miner":            head.Coinbase,
		"difficulty":       (*hexutil.Big)(head.Difficulty),
		"extraData":        hexutil.Bytes(head.Extra),
		"size":             hexutil.Uint64(head.Size()),
		"gasLimit":         hexutil.Uint64(head.GasLimit),
		"gasUsed":          hexutil.Uint64(head.GasUsed),
		"timestamp":        hexutil.Uint64(head.Time),
		"transactionsRoot": head.TxHash,
		"receiptsRoot":     head.ReceiptHash,
	}

	if head.BaseFee != nil {
		result["baseFeePerGas"] = (*hexutil.Big)(head.BaseFee)
	}

	return result
}

// RPCMarshalBlock converts the given block to the RPC output which depends on fullTx. If inclTx is true transactions are
// returned. When fullTx is true the returned block contains full transaction details, otherwise it will only contain
// transaction hashes.
func RPCMarshalBlock(block *types.Block, inclTx bool, fullTx bool) (map[string]interface{}, error) {
	fields := RPCMarshalHeader(block.Header())
	fields["size"] = hexutil.Uint64(block.Size())

	if inclTx {
		formatTx := func(tx *types.Transaction) (interface{}, error) {
			return tx.Hash(), nil
		}
		if fullTx {
			formatTx = func(tx *types.Transaction) (interface{}, error) {
				return newRPCTransactionFromBlockHash(block, tx.Hash()), nil
			}
		}
		txs := block.Transactions()
		transactions := make([]interface{}, len(txs))
		var err error
		for i, tx := range txs {
			if transactions[i], err = formatTx(tx); err != nil {
				return nil, err
			}
		}
		fields["transactions"] = transactions
	}
	uncles := block.Uncles()
	uncleHashes := make([]common.Hash, len(uncles))
	for i, uncle := range uncles {
		uncleHashes[i] = uncle.Hash()
	}
	fields["uncles"] = uncleHashes

	return fields, nil
}

// rpcMarshalHeader uses the generalized output filler, then adds the total difficulty field, which requires
// a `PublicBlockchainAPI`.
func (s *PublicBlockChainAPI) rpcMarshalHeader(ctx context.Context, header *types.Header) map[string]interface{} {
	fields := RPCMarshalHeader(header)
	fields["totalDifficulty"] = (*hexutil.Big)(s.b.GetTd(ctx, header.Hash()))
	return fields
}

// rpcMarshalBlock uses the generalized output filler, then adds the total difficulty field, which requires
// a `PublicBlockchainAPI`.
func (s *PublicBlockChainAPI) rpcMarshalBlock(ctx context.Context, b *types.Block, inclTx bool, fullTx bool) (map[string]interface{}, error) {
	fields, err := RPCMarshalBlock(b, inclTx, fullTx)
	if err != nil {
		return nil, err
	}
	if inclTx {
		fields["totalDifficulty"] = (*hexutil.Big)(s.b.GetTd(ctx, b.Hash()))
	}
	return fields, err
}

// RPCTransaction represents a transaction that will serialize to the RPC representation of a transaction
type RPCTransaction struct {
	BlockHash        *common.Hash      `json:"blockHash"`
	BlockNumber      *hexutil.Big      `json:"blockNumber"`
	From             common.Address    `json:"from"`
	Gas              hexutil.Uint64    `json:"gas"`
	GasPrice         *hexutil.Big      `json:"gasPrice"`
	GasFeeCap        *hexutil.Big      `json:"maxFeePerGas,omitempty"`
	GasTipCap        *hexutil.Big      `json:"maxPriorityFeePerGas,omitempty"`
	Hash             common.Hash       `json:"hash"`
	Input            hexutil.Bytes     `json:"input"`
	Nonce            hexutil.Uint64    `json:"nonce"`
	To               *common.Address   `json:"to"`
	TransactionIndex *hexutil.Uint64   `json:"transactionIndex"`
	Value            *hexutil.Big      `json:"value"`
	Type             hexutil.Uint64    `json:"type"`
	Accesses         *types.AccessList `json:"accessList,omitempty"`
	ChainID          *hexutil.Big      `json:"chainId,omitempty"`
	V                *hexutil.Big      `json:"v"`
	R                *hexutil.Big      `json:"r"`
	S                *hexutil.Big      `json:"s"`
}

// newRPCTransaction returns a transaction that will serialize to the RPC
// representation, with the given location metadata set (if available).
func newRPCTransaction(tx *types.Transaction, blockHash common.Hash, blockNumber uint64, index uint64, baseFee *big.Int) *RPCTransaction {
	// Determine the signer. For replay-protected transactions, use the most permissive
	// signer, because we assume that signers are backwards-compatible with old
	// transactions. For non-protected transactions, the homestead signer signer is used
	// because the return value of ChainId is zero for those transactions.
	var signer types.Signer
	if tx.Protected() {
		signer = types.LatestSignerForChainID(tx.ChainId())
	} else {
		signer = types.HomesteadSigner{}
	}
	from, _ := types.Sender(signer, tx)
	v, r, s := tx.RawSignatureValues()
	result := &RPCTransaction{
		Type:     hexutil.Uint64(tx.Type()),
		From:     from,
		Gas:      hexutil.Uint64(tx.Gas()),
		GasPrice: (*hexutil.Big)(tx.GasPrice()),
		Hash:     tx.Hash(),
		Input:    hexutil.Bytes(tx.Data()),
		Nonce:    hexutil.Uint64(tx.Nonce()),
		To:       tx.To(),
		Value:    (*hexutil.Big)(tx.Value()),
		V:        (*hexutil.Big)(v),
		R:        (*hexutil.Big)(r),
		S:        (*hexutil.Big)(s),
	}
	if blockHash != (common.Hash{}) {
		result.BlockHash = &blockHash
		result.BlockNumber = (*hexutil.Big)(new(big.Int).SetUint64(blockNumber))
		result.TransactionIndex = (*hexutil.Uint64)(&index)
	}
	switch tx.Type() {
	case types.AccessListTxType:
		al := tx.AccessList()
		result.Accesses = &al
		result.ChainID = (*hexutil.Big)(tx.ChainId())
	case types.DynamicFeeTxType:
		al := tx.AccessList()
		result.Accesses = &al
		result.ChainID = (*hexutil.Big)(tx.ChainId())
		result.GasFeeCap = (*hexutil.Big)(tx.GasFeeCap())
		result.GasTipCap = (*hexutil.Big)(tx.GasTipCap())
		// if the transaction has been mined, compute the effective gas price
		if baseFee != nil && blockHash != (common.Hash{}) {
			// price = min(tip, gasFeeCap - baseFee) + baseFee
			price := math.BigMin(new(big.Int).Add(tx.GasTipCap(), baseFee), tx.GasFeeCap())
			result.GasPrice = (*hexutil.Big)(price)
		} else {
			result.GasPrice = (*hexutil.Big)(tx.GasFeeCap())
		}
	}
	return result
}

// newRPCPendingTransaction returns a pending transaction that will serialize to the RPC representation
func newRPCPendingTransaction(tx *types.Transaction, current *types.Header, config *params.ChainConfig) *RPCTransaction {
	var baseFee *big.Int
	if current != nil {
		baseFee = misc.CalcBaseFee(config, current)
	}
	return newRPCTransaction(tx, common.Hash{}, 0, 0, baseFee)
}

// newRPCTransactionFromBlockIndex returns a transaction that will serialize to the RPC representation.
func newRPCTransactionFromBlockIndex(b *types.Block, index uint64) *RPCTransaction {
	txs := b.Transactions()
	if index >= uint64(len(txs)) {
		return nil
	}
	return newRPCTransaction(txs[index], b.Hash(), b.NumberU64(), index, b.BaseFee())
}

// newRPCRawTransactionFromBlockIndex returns the bytes of a transaction given a block and a transaction index.
func newRPCRawTransactionFromBlockIndex(b *types.Block, index uint64) hexutil.Bytes {
	txs := b.Transactions()
	if index >= uint64(len(txs)) {
		return nil
	}
	blob, _ := txs[index].MarshalBinary()
	return blob
}

// newRPCTransactionFromBlockHash returns a transaction that will serialize to the RPC representation.
func newRPCTransactionFromBlockHash(b *types.Block, hash common.Hash) *RPCTransaction {
	for idx, tx := range b.Transactions() {
		if tx.Hash() == hash {
			return newRPCTransactionFromBlockIndex(b, uint64(idx))
		}
	}
	return nil
}

// accessListResult returns an optional accesslist
// Its the result of the `debug_createAccessList` RPC call.
// It contains an error if the transaction itself failed.
type accessListResult struct {
	Accesslist *types.AccessList `json:"accessList"`
	Error      string            `json:"error,omitempty"`
	GasUsed    hexutil.Uint64    `json:"gasUsed"`
}

// CreateAccessList creates a EIP-2930 type AccessList for the given transaction.
// Reexec and BlockNrOrHash can be specified to create the accessList on top of a certain state.
func (s *PublicBlockChainAPI) CreateAccessList(ctx context.Context, args TransactionArgs, blockNrOrHash *rpc.BlockNumberOrHash) (*accessListResult, error) {
	bNrOrHash := rpc.BlockNumberOrHashWithNumber(rpc.PendingBlockNumber)
	if blockNrOrHash != nil {
		bNrOrHash = *blockNrOrHash
	}
	acl, gasUsed, vmerr, err := AccessList(ctx, s.b, bNrOrHash, args)
	if err != nil {
		return nil, err
	}
	result := &accessListResult{Accesslist: &acl, GasUsed: hexutil.Uint64(gasUsed)}
	if vmerr != nil {
		result.Error = vmerr.Error()
	}
	return result, nil
}

// AccessList creates an access list for the given transaction.
// If the accesslist creation fails an error is returned.
// If the transaction itself fails, an vmErr is returned.
func AccessList(ctx context.Context, b Backend, blockNrOrHash rpc.BlockNumberOrHash, args TransactionArgs) (acl types.AccessList, gasUsed uint64, vmErr error, err error) {
	// Retrieve the execution context
	db, header, err := b.StateAndHeaderByNumberOrHash(ctx, blockNrOrHash)
	if db == nil || err != nil {
		return nil, 0, nil, err
	}
	// If the gas amount is not set, extract this as it will depend on access
	// lists and we'll need to reestimate every time
	nogas := args.Gas == nil

	// Ensure any missing fields are filled, extract the recipient and input data
	if err := args.setDefaults(ctx, b); err != nil {
		return nil, 0, nil, err
	}
	var to common.Address
	if args.To != nil {
		to = *args.To
	} else {
		to = crypto.CreateAddress(args.from(), uint64(*args.Nonce))
	}
	// Retrieve the precompiles since they don't need to be added to the access list
	precompiles := vm.ActivePrecompiles(b.ChainConfig().Rules(header.Number))

	// Create an initial tracer
	prevTracer := vm.NewAccessListTracer(nil, args.from(), to, precompiles)
	if args.AccessList != nil {
		prevTracer = vm.NewAccessListTracer(*args.AccessList, args.from(), to, precompiles)
	}
	for {
		// Retrieve the current access list to expand
		accessList := prevTracer.AccessList()
		log.Trace("Creating access list", "input", accessList)

		// If no gas amount was specified, each unique access list needs it's own
		// gas calculation. This is quite expensive, but we need to be accurate
		// and it's convered by the sender only anyway.
		if nogas {
			args.Gas = nil
			if err := args.setDefaults(ctx, b); err != nil {
				return nil, 0, nil, err // shouldn't happen, just in case
			}
		}
		// Copy the original db so we don't modify it
		statedb := db.Copy()
		// Set the accesslist to the last al
		args.AccessList = &accessList
		msg, err := args.ToMessage(b.RPCGasCap(), header.BaseFee)
		if err != nil {
			return nil, 0, nil, err
		}

		// Apply the transaction with the access list tracer
		tracer := vm.NewAccessListTracer(accessList, args.from(), to, precompiles)
		config := vm.Config{Tracer: tracer, Debug: true, NoBaseFee: true}
		vmenv, _, err := b.GetEVM(ctx, msg, statedb, header, &config)
		if err != nil {
			return nil, 0, nil, err
		}
		res, err := core.ApplyMessage(vmenv, msg, new(core.GasPool).AddGas(msg.Gas()))
		if err != nil {
			return nil, 0, nil, fmt.Errorf("failed to apply transaction: %v err: %v", args.toTransaction().Hash(), err)
		}
		if tracer.Equal(prevTracer) {
			return accessList, res.UsedGas, res.Err, nil
		}
		prevTracer = tracer
	}
}

// PublicTransactionPoolAPI exposes methods for the RPC interface
type PublicTransactionPoolAPI struct {
	b         Backend
	nonceLock *AddrLocker
	signer    types.Signer
}

// NewPublicTransactionPoolAPI creates a new RPC service with methods specific for the transaction pool.
func NewPublicTransactionPoolAPI(b Backend, nonceLock *AddrLocker) *PublicTransactionPoolAPI {
	// The signer used by the API should always be the 'latest' known one because we expect
	// signers to be backwards-compatible with old transactions.
	signer := types.LatestSigner(b.ChainConfig())
	return &PublicTransactionPoolAPI{b, nonceLock, signer}
}

// GetBlockTransactionCountByNumber returns the number of transactions in the block with the given block number.
func (s *PublicTransactionPoolAPI) GetBlockTransactionCountByNumber(ctx context.Context, blockNr rpc.BlockNumber) *hexutil.Uint {
	if block, _ := s.b.BlockByNumber(ctx, blockNr); block != nil {
		n := hexutil.Uint(len(block.Transactions()))
		return &n
	}
	return nil
}

// GetBlockTransactionCountByHash returns the number of transactions in the block with the given hash.
func (s *PublicTransactionPoolAPI) GetBlockTransactionCountByHash(ctx context.Context, blockHash common.Hash) *hexutil.Uint {
	if block, _ := s.b.BlockByHash(ctx, blockHash); block != nil {
		n := hexutil.Uint(len(block.Transactions()))
		return &n
	}
	return nil
}

// GetTransactionByBlockNumberAndIndex returns the transaction for the given block number and index.
func (s *PublicTransactionPoolAPI) GetTransactionByBlockNumberAndIndex(ctx context.Context, blockNr rpc.BlockNumber, index hexutil.Uint) *RPCTransaction {
	if block, _ := s.b.BlockByNumber(ctx, blockNr); block != nil {
		return newRPCTransactionFromBlockIndex(block, uint64(index))
	}
	return nil
}

// GetTransactionByBlockHashAndIndex returns the transaction for the given block hash and index.
func (s *PublicTransactionPoolAPI) GetTransactionByBlockHashAndIndex(ctx context.Context, blockHash common.Hash, index hexutil.Uint) *RPCTransaction {
	if block, _ := s.b.BlockByHash(ctx, blockHash); block != nil {
		return newRPCTransactionFromBlockIndex(block, uint64(index))
	}
	return nil
}

// GetRawTransactionByBlockNumberAndIndex returns the bytes of the transaction for the given block number and index.
func (s *PublicTransactionPoolAPI) GetRawTransactionByBlockNumberAndIndex(ctx context.Context, blockNr rpc.BlockNumber, index hexutil.Uint) hexutil.Bytes {
	if block, _ := s.b.BlockByNumber(ctx, blockNr); block != nil {
		return newRPCRawTransactionFromBlockIndex(block, uint64(index))
	}
	return nil
}

// GetRawTransactionByBlockHashAndIndex returns the bytes of the transaction for the given block hash and index.
func (s *PublicTransactionPoolAPI) GetRawTransactionByBlockHashAndIndex(ctx context.Context, blockHash common.Hash, index hexutil.Uint) hexutil.Bytes {
	if block, _ := s.b.BlockByHash(ctx, blockHash); block != nil {
		return newRPCRawTransactionFromBlockIndex(block, uint64(index))
	}
	return nil
}

// GetTransactionCount returns the number of transactions the given address has sent for the given block number
func (s *PublicTransactionPoolAPI) GetTransactionCount(ctx context.Context, address common.Address, blockNrOrHash rpc.BlockNumberOrHash) (*hexutil.Uint64, error) {
	// Ask transaction pool for the nonce which includes pending transactions
	if blockNr, ok := blockNrOrHash.Number(); ok && blockNr == rpc.PendingBlockNumber {
		nonce, err := s.b.GetPoolNonce(ctx, address)
		if err != nil {
			return nil, err
		}
		return (*hexutil.Uint64)(&nonce), nil
	}
	// Resolve block number and use its state to ask for the nonce
	state, _, err := s.b.StateAndHeaderByNumberOrHash(ctx, blockNrOrHash)
	if state == nil || err != nil {
		return nil, err
	}
	nonce := state.GetNonce(address)
	return (*hexutil.Uint64)(&nonce), state.Error()
}

// GetTransactionByHash returns the transaction for the given hash
func (s *PublicTransactionPoolAPI) GetTransactionByHash(ctx context.Context, hash common.Hash) (*RPCTransaction, error) {
	borTx := false

	// Try to return an already finalized transaction
	tx, blockHash, blockNumber, index, err := s.b.GetTransaction(ctx, hash)
	if err != nil {
		return nil, err
	}

	// fetch bor block tx if necessary
	if tx == nil {
		if tx, blockHash, blockNumber, index, err = s.b.GetBorBlockTransaction(ctx, hash); err != nil {
			return nil, err
		}

		borTx = true
	}

	if tx != nil {
<<<<<<< HEAD
		resultTx := newRPCTransaction(tx, blockHash, blockNumber, index)
		if borTx {
			// newRPCTransaction calculates hash based on RLP of the transaction data.
			// In case of bor block tx, we need simple derived tx hash (same as function argument) instead of RLP hash
			resultTx.Hash = hash
		}
		return resultTx, nil
=======
		header, err := s.b.HeaderByHash(ctx, blockHash)
		if err != nil {
			return nil, err
		}
		return newRPCTransaction(tx, blockHash, blockNumber, index, header.BaseFee), nil
>>>>>>> 12f0ff40
	}

	// No finalized transaction, try to retrieve it from the pool
	if tx := s.b.GetPoolTransaction(hash); tx != nil {
		return newRPCPendingTransaction(tx, s.b.CurrentHeader(), s.b.ChainConfig()), nil
	}

	// Transaction unknown, return as such
	return nil, nil
}

// GetRawTransactionByHash returns the bytes of the transaction for the given hash.
func (s *PublicTransactionPoolAPI) GetRawTransactionByHash(ctx context.Context, hash common.Hash) (hexutil.Bytes, error) {
	// Retrieve a finalized transaction, or a pooled otherwise
	tx, _, _, _, err := s.b.GetTransaction(ctx, hash)
	if err != nil {
		return nil, err
	}
	if tx == nil {
		if tx = s.b.GetPoolTransaction(hash); tx == nil {
			// Transaction not found anywhere, abort
			return nil, nil
		}
	}
	// Serialize to RLP and return
	return tx.MarshalBinary()
}

// GetTransactionReceipt returns the transaction receipt for the given transaction hash.
func (s *PublicTransactionPoolAPI) GetTransactionReceipt(ctx context.Context, hash common.Hash) (map[string]interface{}, error) {
	borTx := false

	tx, blockHash, blockNumber, index := rawdb.ReadTransaction(s.b.ChainDb(), hash)
	if tx == nil {
		tx, blockHash, blockNumber, index = rawdb.ReadBorTransaction(s.b.ChainDb(), hash)
		borTx = true
	}

	if tx == nil {
		return nil, nil
	}

	var receipt *types.Receipt

	if borTx {
		// Fetch bor block receipt
		receipt = rawdb.ReadBorReceipt(s.b.ChainDb(), blockHash, blockNumber)
	} else {
		receipts, err := s.b.GetReceipts(ctx, blockHash)
		if err != nil {
			return nil, err
		}
		if len(receipts) <= int(index) {
			return nil, nil
		}
		receipt = receipts[index]
	}

	// Derive the sender.
	bigblock := new(big.Int).SetUint64(blockNumber)
	signer := types.MakeSigner(s.b.ChainConfig(), bigblock)
	from, _ := types.Sender(signer, tx)

	fields := map[string]interface{}{
		"blockHash":         blockHash,
		"blockNumber":       hexutil.Uint64(blockNumber),
		"transactionHash":   hash,
		"transactionIndex":  hexutil.Uint64(index),
		"from":              from,
		"to":                tx.To(),
		"gasUsed":           hexutil.Uint64(receipt.GasUsed),
		"cumulativeGasUsed": hexutil.Uint64(receipt.CumulativeGasUsed),
		"contractAddress":   nil,
		"logs":              receipt.Logs,
		"logsBloom":         receipt.Bloom,
		"type":              hexutil.Uint(tx.Type()),
	}
	// Assign the effective gas price paid
	if !s.b.ChainConfig().IsLondon(bigblock) {
		fields["effectiveGasPrice"] = hexutil.Uint64(tx.GasPrice().Uint64())
	} else {
		header, err := s.b.HeaderByHash(ctx, blockHash)
		if err != nil {
			return nil, err
		}
		gasPrice := new(big.Int).Add(header.BaseFee, tx.EffectiveGasTipValue(header.BaseFee))
		fields["effectiveGasPrice"] = hexutil.Uint64(gasPrice.Uint64())
	}
	// Assign receipt status or post state.
	if len(receipt.PostState) > 0 {
		fields["root"] = hexutil.Bytes(receipt.PostState)
	} else {
		fields["status"] = hexutil.Uint(receipt.Status)
	}
	if receipt.Logs == nil {
		fields["logs"] = [][]*types.Log{}
	}
	// If the ContractAddress is 20 0x0 bytes, assume it is not a contract creation
	if receipt.ContractAddress != (common.Address{}) {
		fields["contractAddress"] = receipt.ContractAddress
	}
	return fields, nil
}

// sign is a helper function that signs a transaction with the private key of the given address.
func (s *PublicTransactionPoolAPI) sign(addr common.Address, tx *types.Transaction) (*types.Transaction, error) {
	// Look up the wallet containing the requested signer
	account := accounts.Account{Address: addr}

	wallet, err := s.b.AccountManager().Find(account)
	if err != nil {
		return nil, err
	}
	// Request the wallet to sign the transaction
	return wallet.SignTx(account, tx, s.b.ChainConfig().ChainID)
}

// SubmitTransaction is a helper function that submits tx to txPool and logs a message.
func SubmitTransaction(ctx context.Context, b Backend, tx *types.Transaction) (common.Hash, error) {
	// If the transaction fee cap is already specified, ensure the
	// fee of the given transaction is _reasonable_.
	if err := checkTxFee(tx.GasPrice(), tx.Gas(), b.RPCTxFeeCap()); err != nil {
		return common.Hash{}, err
	}
	if !b.UnprotectedAllowed() && !tx.Protected() {
		// Ensure only eip155 signed transactions are submitted if EIP155Required is set.
		return common.Hash{}, errors.New("only replay-protected (EIP-155) transactions allowed over RPC")
	}
	if err := b.SendTx(ctx, tx); err != nil {
		return common.Hash{}, err
	}
	// Print a log with full tx details for manual investigations and interventions
	signer := types.MakeSigner(b.ChainConfig(), b.CurrentBlock().Number())
	from, err := types.Sender(signer, tx)
	if err != nil {
		return common.Hash{}, err
	}

	if tx.To() == nil {
		addr := crypto.CreateAddress(from, tx.Nonce())
		log.Info("Submitted contract creation", "hash", tx.Hash().Hex(), "from", from, "nonce", tx.Nonce(), "contract", addr.Hex(), "value", tx.Value())
	} else {
		log.Info("Submitted transaction", "hash", tx.Hash().Hex(), "from", from, "nonce", tx.Nonce(), "recipient", tx.To(), "value", tx.Value())
	}
	return tx.Hash(), nil
}

// SendTransaction creates a transaction for the given argument, sign it and submit it to the
// transaction pool.
func (s *PublicTransactionPoolAPI) SendTransaction(ctx context.Context, args TransactionArgs) (common.Hash, error) {
	// Look up the wallet containing the requested signer
	account := accounts.Account{Address: args.from()}

	wallet, err := s.b.AccountManager().Find(account)
	if err != nil {
		return common.Hash{}, err
	}

	if args.Nonce == nil {
		// Hold the addresse's mutex around signing to prevent concurrent assignment of
		// the same nonce to multiple accounts.
		s.nonceLock.LockAddr(args.from())
		defer s.nonceLock.UnlockAddr(args.from())
	}

	// Set some sanity defaults and terminate on failure
	if err := args.setDefaults(ctx, s.b); err != nil {
		return common.Hash{}, err
	}
	// Assemble the transaction and sign with the wallet
	tx := args.toTransaction()

	signed, err := wallet.SignTx(account, tx, s.b.ChainConfig().ChainID)
	if err != nil {
		return common.Hash{}, err
	}
	return SubmitTransaction(ctx, s.b, signed)
}

// FillTransaction fills the defaults (nonce, gas, gasPrice or 1559 fields)
// on a given unsigned transaction, and returns it to the caller for further
// processing (signing + broadcast).
func (s *PublicTransactionPoolAPI) FillTransaction(ctx context.Context, args TransactionArgs) (*SignTransactionResult, error) {
	// Set some sanity defaults and terminate on failure
	if err := args.setDefaults(ctx, s.b); err != nil {
		return nil, err
	}
	// Assemble the transaction and obtain rlp
	tx := args.toTransaction()
	data, err := tx.MarshalBinary()
	if err != nil {
		return nil, err
	}
	return &SignTransactionResult{data, tx}, nil
}

// SendRawTransaction will add the signed transaction to the transaction pool.
// The sender is responsible for signing the transaction and using the correct nonce.
func (s *PublicTransactionPoolAPI) SendRawTransaction(ctx context.Context, input hexutil.Bytes) (common.Hash, error) {
	tx := new(types.Transaction)
	if err := tx.UnmarshalBinary(input); err != nil {
		return common.Hash{}, err
	}
	return SubmitTransaction(ctx, s.b, tx)
}

// Sign calculates an ECDSA signature for:
// keccack256("\x19Ethereum Signed Message:\n" + len(message) + message).
//
// Note, the produced signature conforms to the secp256k1 curve R, S and V values,
// where the V value will be 27 or 28 for legacy reasons.
//
// The account associated with addr must be unlocked.
//
// https://github.com/ethereum/wiki/wiki/JSON-RPC#eth_sign
func (s *PublicTransactionPoolAPI) Sign(addr common.Address, data hexutil.Bytes) (hexutil.Bytes, error) {
	// Look up the wallet containing the requested signer
	account := accounts.Account{Address: addr}

	wallet, err := s.b.AccountManager().Find(account)
	if err != nil {
		return nil, err
	}
	// Sign the requested hash with the wallet
	signature, err := wallet.SignText(account, data)
	if err == nil {
		signature[64] += 27 // Transform V from 0/1 to 27/28 according to the yellow paper
	}
	return signature, err
}

// SignTransactionResult represents a RLP encoded signed transaction.
type SignTransactionResult struct {
	Raw hexutil.Bytes      `json:"raw"`
	Tx  *types.Transaction `json:"tx"`
}

// SignTransaction will sign the given transaction with the from account.
// The node needs to have the private key of the account corresponding with
// the given from address and it needs to be unlocked.
func (s *PublicTransactionPoolAPI) SignTransaction(ctx context.Context, args TransactionArgs) (*SignTransactionResult, error) {
	if args.Gas == nil {
		return nil, fmt.Errorf("gas not specified")
	}
	if args.GasPrice == nil && (args.MaxPriorityFeePerGas == nil || args.MaxFeePerGas == nil) {
		return nil, fmt.Errorf("missing gasPrice or maxFeePerGas/maxPriorityFeePerGas")
	}
	if args.Nonce == nil {
		return nil, fmt.Errorf("nonce not specified")
	}
	if err := args.setDefaults(ctx, s.b); err != nil {
		return nil, err
	}
	// Before actually sign the transaction, ensure the transaction fee is reasonable.
	tx := args.toTransaction()
	if err := checkTxFee(tx.GasPrice(), tx.Gas(), s.b.RPCTxFeeCap()); err != nil {
		return nil, err
	}
	signed, err := s.sign(args.from(), tx)
	if err != nil {
		return nil, err
	}
	data, err := signed.MarshalBinary()
	if err != nil {
		return nil, err
	}
	return &SignTransactionResult{data, signed}, nil
}

// PendingTransactions returns the transactions that are in the transaction pool
// and have a from address that is one of the accounts this node manages.
func (s *PublicTransactionPoolAPI) PendingTransactions() ([]*RPCTransaction, error) {
	pending, err := s.b.GetPoolTransactions()
	if err != nil {
		return nil, err
	}
	accounts := make(map[common.Address]struct{})
	for _, wallet := range s.b.AccountManager().Wallets() {
		for _, account := range wallet.Accounts() {
			accounts[account.Address] = struct{}{}
		}
	}
	curHeader := s.b.CurrentHeader()
	transactions := make([]*RPCTransaction, 0, len(pending))
	for _, tx := range pending {
		from, _ := types.Sender(s.signer, tx)
		if _, exists := accounts[from]; exists {
			transactions = append(transactions, newRPCPendingTransaction(tx, curHeader, s.b.ChainConfig()))
		}
	}
	return transactions, nil
}

// Resend accepts an existing transaction and a new gas price and limit. It will remove
// the given transaction from the pool and reinsert it with the new gas price and limit.
func (s *PublicTransactionPoolAPI) Resend(ctx context.Context, sendArgs TransactionArgs, gasPrice *hexutil.Big, gasLimit *hexutil.Uint64) (common.Hash, error) {
	if sendArgs.Nonce == nil {
		return common.Hash{}, fmt.Errorf("missing transaction nonce in transaction spec")
	}
	if err := sendArgs.setDefaults(ctx, s.b); err != nil {
		return common.Hash{}, err
	}
	matchTx := sendArgs.toTransaction()

	// Before replacing the old transaction, ensure the _new_ transaction fee is reasonable.
	var price = matchTx.GasPrice()
	if gasPrice != nil {
		price = gasPrice.ToInt()
	}
	var gas = matchTx.Gas()
	if gasLimit != nil {
		gas = uint64(*gasLimit)
	}
	if err := checkTxFee(price, gas, s.b.RPCTxFeeCap()); err != nil {
		return common.Hash{}, err
	}
	// Iterate the pending list for replacement
	pending, err := s.b.GetPoolTransactions()
	if err != nil {
		return common.Hash{}, err
	}
	for _, p := range pending {
		wantSigHash := s.signer.Hash(matchTx)
		pFrom, err := types.Sender(s.signer, p)
		if err == nil && pFrom == sendArgs.from() && s.signer.Hash(p) == wantSigHash {
			// Match. Re-sign and send the transaction.
			if gasPrice != nil && (*big.Int)(gasPrice).Sign() != 0 {
				sendArgs.GasPrice = gasPrice
			}
			if gasLimit != nil && *gasLimit != 0 {
				sendArgs.Gas = gasLimit
			}
			signedTx, err := s.sign(sendArgs.from(), sendArgs.toTransaction())
			if err != nil {
				return common.Hash{}, err
			}
			if err = s.b.SendTx(ctx, signedTx); err != nil {
				return common.Hash{}, err
			}
			return signedTx.Hash(), nil
		}
	}
	return common.Hash{}, fmt.Errorf("transaction %#x not found", matchTx.Hash())
}

// PublicDebugAPI is the collection of Ethereum APIs exposed over the public
// debugging endpoint.
type PublicDebugAPI struct {
	b Backend
}

// NewPublicDebugAPI creates a new API definition for the public debug methods
// of the Ethereum service.
func NewPublicDebugAPI(b Backend) *PublicDebugAPI {
	return &PublicDebugAPI{b: b}
}

// GetBlockRlp retrieves the RLP encoded for of a single block.
func (api *PublicDebugAPI) GetBlockRlp(ctx context.Context, number uint64) (string, error) {
	block, _ := api.b.BlockByNumber(ctx, rpc.BlockNumber(number))
	if block == nil {
		return "", fmt.Errorf("block #%d not found", number)
	}
	encoded, err := rlp.EncodeToBytes(block)
	if err != nil {
		return "", err
	}
	return fmt.Sprintf("%x", encoded), nil
}

// TestSignCliqueBlock fetches the given block number, and attempts to sign it as a clique header with the
// given address, returning the address of the recovered signature
//
// This is a temporary method to debug the externalsigner integration,
// TODO: Remove this method when the integration is mature
func (api *PublicDebugAPI) TestSignCliqueBlock(ctx context.Context, address common.Address, number uint64) (common.Address, error) {
	block, _ := api.b.BlockByNumber(ctx, rpc.BlockNumber(number))
	if block == nil {
		return common.Address{}, fmt.Errorf("block #%d not found", number)
	}
	header := block.Header()
	header.Extra = make([]byte, 32+65)
	encoded := clique.CliqueRLP(header)

	// Look up the wallet containing the requested signer
	account := accounts.Account{Address: address}
	wallet, err := api.b.AccountManager().Find(account)
	if err != nil {
		return common.Address{}, err
	}

	signature, err := wallet.SignData(account, accounts.MimetypeClique, encoded)
	if err != nil {
		return common.Address{}, err
	}
	sealHash := clique.SealHash(header).Bytes()
	log.Info("test signing of clique block",
		"Sealhash", fmt.Sprintf("%x", sealHash),
		"signature", fmt.Sprintf("%x", signature))
	pubkey, err := crypto.Ecrecover(sealHash, signature)
	if err != nil {
		return common.Address{}, err
	}
	var signer common.Address
	copy(signer[:], crypto.Keccak256(pubkey[1:])[12:])

	return signer, nil
}

// PrintBlock retrieves a block and returns its pretty printed form.
func (api *PublicDebugAPI) PrintBlock(ctx context.Context, number uint64) (string, error) {
	block, _ := api.b.BlockByNumber(ctx, rpc.BlockNumber(number))
	if block == nil {
		return "", fmt.Errorf("block #%d not found", number)
	}
	return spew.Sdump(block), nil
}

// SeedHash retrieves the seed hash of a block.
func (api *PublicDebugAPI) SeedHash(ctx context.Context, number uint64) (string, error) {
	block, _ := api.b.BlockByNumber(ctx, rpc.BlockNumber(number))
	if block == nil {
		return "", fmt.Errorf("block #%d not found", number)
	}
	return fmt.Sprintf("0x%x", ethash.SeedHash(number)), nil
}

// PrivateDebugAPI is the collection of Ethereum APIs exposed over the private
// debugging endpoint.
type PrivateDebugAPI struct {
	b Backend
}

// NewPrivateDebugAPI creates a new API definition for the private debug methods
// of the Ethereum service.
func NewPrivateDebugAPI(b Backend) *PrivateDebugAPI {
	return &PrivateDebugAPI{b: b}
}

// ChaindbProperty returns leveldb properties of the key-value database.
func (api *PrivateDebugAPI) ChaindbProperty(property string) (string, error) {
	if property == "" {
		property = "leveldb.stats"
	} else if !strings.HasPrefix(property, "leveldb.") {
		property = "leveldb." + property
	}
	return api.b.ChainDb().Stat(property)
}

// ChaindbCompact flattens the entire key-value database into a single level,
// removing all unused slots and merging all keys.
func (api *PrivateDebugAPI) ChaindbCompact() error {
	for b := byte(0); b < 255; b++ {
		log.Info("Compacting chain database", "range", fmt.Sprintf("0x%0.2X-0x%0.2X", b, b+1))
		if err := api.b.ChainDb().Compact([]byte{b}, []byte{b + 1}); err != nil {
			log.Error("Database compaction failed", "err", err)
			return err
		}
	}
	return nil
}

// SetHead rewinds the head of the blockchain to a previous block.
func (api *PrivateDebugAPI) SetHead(number hexutil.Uint64) {
	api.b.SetHead(uint64(number))
}

// PublicNetAPI offers network related RPC methods
type PublicNetAPI struct {
	net            *p2p.Server
	networkVersion uint64
}

// NewPublicNetAPI creates a new net API instance.
func NewPublicNetAPI(net *p2p.Server, networkVersion uint64) *PublicNetAPI {
	return &PublicNetAPI{net, networkVersion}
}

// Listening returns an indication if the node is listening for network connections.
func (s *PublicNetAPI) Listening() bool {
	return true // always listening
}

// PeerCount returns the number of connected peers
func (s *PublicNetAPI) PeerCount() hexutil.Uint {
	return hexutil.Uint(s.net.PeerCount())
}

// Version returns the current ethereum protocol version.
func (s *PublicNetAPI) Version() string {
	return fmt.Sprintf("%d", s.networkVersion)
}

// checkTxFee is an internal function used to check whether the fee of
// the given transaction is _reasonable_(under the cap).
func checkTxFee(gasPrice *big.Int, gas uint64, cap float64) error {
	// Short circuit if there is no cap for transaction fee at all.
	if cap == 0 {
		return nil
	}
	feeEth := new(big.Float).Quo(new(big.Float).SetInt(new(big.Int).Mul(gasPrice, new(big.Int).SetUint64(gas))), new(big.Float).SetInt(big.NewInt(params.Ether)))
	feeFloat, _ := feeEth.Float64()
	if feeFloat > cap {
		return fmt.Errorf("tx fee (%.2f ether) exceeds the configured cap (%.2f ether)", feeFloat, cap)
	}
	return nil
}

// toHexSlice creates a slice of hex-strings based on []byte.
func toHexSlice(b [][]byte) []string {
	r := make([]string, len(b))
	for i := range b {
		r[i] = hexutil.Encode(b[i])
	}
	return r
}<|MERGE_RESOLUTION|>--- conflicted
+++ resolved
@@ -916,61 +916,6 @@
 	return res[:], state.Error()
 }
 
-<<<<<<< HEAD
-// CallArgs represents the arguments for a call.
-type CallArgs struct {
-	From       *common.Address   `json:"from"`
-	To         *common.Address   `json:"to"`
-	Gas        *hexutil.Uint64   `json:"gas"`
-	GasPrice   *hexutil.Big      `json:"gasPrice"`
-	Value      *hexutil.Big      `json:"value"`
-	Data       *hexutil.Bytes    `json:"data"`
-	AccessList *types.AccessList `json:"accessList"`
-}
-
-// ToMessage converts CallArgs to the Message type used by the core evm
-func (args *CallArgs) ToMessage(globalGasCap uint64) types.Message {
-	// Set sender address or use zero address if none specified.
-	var addr common.Address
-	if args.From != nil {
-		addr = *args.From
-	}
-
-	// Set default gas & gas price if none were set
-	gas := globalGasCap
-	if gas == 0 {
-		gas = uint64(math.MaxUint64 / 2)
-	}
-	if args.Gas != nil {
-		gas = uint64(*args.Gas)
-	}
-	if globalGasCap != 0 && globalGasCap < gas {
-		log.Debug("Caller gas above allowance, capping", "requested", gas, "cap", globalGasCap)
-		gas = globalGasCap
-	}
-	gasPrice := new(big.Int)
-	if args.GasPrice != nil {
-		gasPrice = args.GasPrice.ToInt()
-	}
-	value := new(big.Int)
-	if args.Value != nil {
-		value = args.Value.ToInt()
-	}
-	var data []byte
-	if args.Data != nil {
-		data = *args.Data
-	}
-	var accessList types.AccessList
-	if args.AccessList != nil {
-		accessList = *args.AccessList
-	}
-
-	msg := types.NewMessage(addr, args.To, 0, value, gas, gasPrice, data, accessList, false)
-	return msg
-}
-
-=======
->>>>>>> 12f0ff40
 // OverrideAccount indicates the overriding fields of account during the execution
 // of a message call.
 // Note, state and stateDiff can't be specified at the same time. If state is
@@ -1724,21 +1669,13 @@
 	}
 
 	if tx != nil {
-<<<<<<< HEAD
-		resultTx := newRPCTransaction(tx, blockHash, blockNumber, index)
+		resultTx := newRPCTransaction(tx, blockHash, blockNumber, index, nil)
 		if borTx {
 			// newRPCTransaction calculates hash based on RLP of the transaction data.
 			// In case of bor block tx, we need simple derived tx hash (same as function argument) instead of RLP hash
 			resultTx.Hash = hash
 		}
 		return resultTx, nil
-=======
-		header, err := s.b.HeaderByHash(ctx, blockHash)
-		if err != nil {
-			return nil, err
-		}
-		return newRPCTransaction(tx, blockHash, blockNumber, index, header.BaseFee), nil
->>>>>>> 12f0ff40
 	}
 
 	// No finalized transaction, try to retrieve it from the pool
